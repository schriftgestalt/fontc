//! generating html reports from crater results

use std::{
    collections::{BTreeMap, BTreeSet, HashMap},
    ffi::OsStr,
    fmt::Display,
    ops::Sub,
    path::{Path, PathBuf},
};

use crate::{
    args,
    error::Error,
    ttx_diff_runner::{CompilerFailure, DiffError, DiffOutput, DiffValue},
    BuildType, Target,
};
use crate::ci::RunMode;
use maud::{html, Markup, PreEscaped};

use super::{DiffResults, RunSummary};

static HTML_FILE: &str = "index.html";
const TOOL_1_NAME: &str = "tool_1";
const TOOL_2_NAME: &str = "tool_2";

pub(super) fn generate(
    target_dir: &Path,
    cache_dir: &Path,
    mode: args::RunMode,
) -> Result<(), Error> {
    let summary_path = target_dir.join(super::SUMMARY_FILE);
    let summary: Vec<RunSummary> = crate::try_read_json(&summary_path)?;
    let sources_path = target_dir.join(super::SOURCES_FILE);
    let failures_path = target_dir.join(super::FAILED_REPOS_FILE);
    let sources: BTreeMap<PathBuf, String> =
        super::load_json_if_exists_else_default(&sources_path)?;
    let failures: BTreeMap<String, String> =
        super::load_json_if_exists_else_default(&failures_path)?;

    let (current, prev) = match summary.as_slice() {
        [.., prev, current] => {
            let prev = match prev.try_load_results(target_dir) {
                Ok(prev) => Some(prev),
                Err(e) => {
                    log::warn!("failed to load previous run: '{e}'");
                    None
                }
            };
            (current.try_load_results(target_dir)?, prev)
        }

        [one] => (one.try_load_results(target_dir)?, None),
        [] => panic!("can't make html with no data"),
    };

    let html_text = make_html(&summary, &sources, &current, prev.as_ref(), &failures, cache_dir, mode)?;
    let outpath = target_dir.join(HTML_FILE);
    crate::try_write_str(&html_text, &outpath)
}

fn make_html(
    summary: &[RunSummary],
    sources: &BTreeMap<PathBuf, String>,
    current: &DiffResults,
    prev: Option<&DiffResults>,
    repo_failures: &BTreeMap<String, String>,
    cache_dir: &Path,
    mode: args::RunMode,
) -> Result<String, Error> {
    let tool_1_name = tool_name(mode, true);
    let tool_2_name = tool_name(mode, false);
    let tool_1_head = format!("{tool_1_name} 💥");
    let tool_2_head = format!("{tool_2_name} 💥");
    let introduction = make_introduction(mode);
    let table_body = make_table_body(summary);
    let css = include_str!("../../resources/style.css");
    let table = html! {
        table #results {
            thead  {
                tr #results_head {
                    th.date scope="col" { "date" }
                    th.rev scope="col" { "rev" }
                    th.total scope="col" { "targets" }
                    th.identical scope="col" { "identical" }
                    th.tool_1_err scope="col" { (tool_1_head) }
                    th.tool_2_err scope="col" { (tool_2_head) }
                    th.both_err scope="col" { "both 💥" }
                    th.other_err scope="col" { "other 💥" }
                    th.diff_erc scope="col" { "similarity %" }
                }
            }
            (table_body)
        }
    };
    let detailed_report = match prev {
        Some(prev) => make_detailed_report(current, prev, sources, cache_dir, mode),

        _ => html!(),
    };

    let weird_failures = format_repo_failures(repo_failures);
    let added_and_removed = prev
        .map(|prev| format_added_and_removed(prev, current))
        .unwrap_or_default();

    let script = PreEscaped(
        "
        <script>
        // https://developer.mozilla.org/en-US/docs/Web/API/Clipboard/writeText
        async function copyText(text) {
            try {
                await navigator.clipboard.writeText(text);
                console.log(\"Copied \" + text);
            } catch (error) {
                console.error(error.message);
            }
        }

        function showAllResults() {
            document.querySelectorAll(\".hidden_row\").forEach(e => e.classList.remove(\"hidden_row\"));
            document.querySelector(\"#show_all_row\").classList.add(\"hidden_row\");
        }
        </script>
    ",
    );

    let tool_1_link_title = format!("{tool_1_name} only");
    let tool_2_link_title = format!("{tool_2_name} only");
    let raw_html = html! {
        (maud::DOCTYPE)
        html {
            head {
                title { "fontc_crater results" }
                style { (css) }
                meta charset="utf-8";
                (script)
            }
            body {
                h1 { "fontc_crater" }
                div #explain {
                    (introduction)
                }
                (table)
                div #explain {
                    "Jump to "
                    {a href = "#summary-report" { "summary" } }
                    ", "
                    {a href = "#diff-report" { "per-target diffs" } }
                    ", or compile failures for "
                    {a href = "#tool-1-failures" { (tool_1_link_title) } }
                    ", "
                    {a href = "#tool-2-failures" { (tool_2_link_title) } }
                    ", "
                    {a href = "#both-failures" { "both compilers" } }
                }
                (weird_failures)
                (added_and_removed)
                (detailed_report)
            }
        }
    }
    .into_string();
    tidy_html(&raw_html)
}

fn tool_name(mode: args::RunMode, is_tool_1: bool) -> String {
    let name;
    if mode == RunMode::GlyphsApp {
        name = if is_tool_1 { "Glyphs 3" } else { "Glyphs 4" };
    } else {
        name = if is_tool_1 { "fontmake" } else { "fontc" };
    }
    
    name.to_string()
}

fn tidy_html(raw_html: &str) -> Result<String, Error> {
    let opts = tidier::FormatOptions {
        // indent with tabs to reduce file size.
        // the '4' option is suggested by the docs; does not mean 4 tabs each indent?
        indent: tidier::Indent {
            size: 4,
            tabs: true,
            ..Default::default()
        },
        ..Default::default()
    };
    tidier::format(raw_html, false, &opts).map_err(Into::into)
}

fn make_introduction(mode: args::RunMode) -> Markup {
    if mode == RunMode::GlyphsApp {
        return html! {
            "Compiling all known Google Fonts that have `.glyphs` or "
            "`.glyphspackage` sources with version 3 and version 4 of " 
            {a href = "https://glyphsapp.com" { "Glyphs app" } }
            ", comparing the results."
        }
    } else {
        return html! {
            "Compiling all known Google Fonts that have sources with both "
            {a href = "https://github.com/googlefonts/fontc" { "fontc" } }
            " and "
            {a href = "https://github.com/googlefonts/fontmake" { "fontmake" } }
            ", comparing the results."
        }
    }
}

fn make_table_body(runs: &[RunSummary]) -> Markup {
    fn make_row(
        run: &RunSummary,
        prev: Option<&RunSummary>,
        is_most_recent: bool,
        default_visible: bool,
    ) -> Markup {
        let total_diff = make_delta_decoration(
            run.stats.total_targets as i32,
            prev.map(|p| p.stats.total_targets as i32),
            More::IsBetter,
        );
        let identical_diff = make_delta_decoration(
            run.stats.identical as i32,
            prev.map(|p| p.stats.identical as i32),
            More::IsBetter,
        );
        let tool_1_err_diff = make_delta_decoration(
            run.stats.tool_1_failed as i32,
            prev.map(|p| p.stats.tool_1_failed as i32),
            More::IsWorse,
        );
        let tool_2_err_diff = make_delta_decoration(
            run.stats.tool_2_failed as i32,
            prev.map(|p| p.stats.tool_2_failed as i32),
            More::IsWorse,
        );
        let both_err_diff = make_delta_decoration(
            run.stats.both_failed as i32,
            prev.map(|p| p.stats.both_failed as i32),
            More::IsWorse,
        );
        let other_err_diff = make_delta_decoration(
            run.stats.other_failure as i32,
            prev.map(|p| p.stats.other_failure as i32),
            More::IsWorse,
        );
        let diff_perc_diff = make_delta_decoration(
            run.stats.diff_perc_including_failures,
            prev.map(|p| p.stats.diff_perc_including_failures),
            More::IsBetter,
        );
        let diff_fmt = format!("{:.3}", run.stats.diff_perc_including_failures);
        let diff_url = format!(
            "https://github.com/googlefonts/fontc/compare/{}...{}/",
            prev.as_ref()
                .map(|p| p.fontc_rev.as_str())
                .unwrap_or(run.fontc_rev.as_str()),
            run.fontc_rev,
        );
        let short_rev = run.fontc_rev.get(..16).unwrap_or(run.fontc_rev.as_str());
        let err_cells = if is_most_recent {
            html! {
                td.tool_1_err { a href = "#tool-1-failures" {  (run.stats.tool_1_failed) " " (tool_1_err_diff)  } }
                td.tool_2_err { a href = "#tool-2-failures" {  (run.stats.tool_2_failed) " " (tool_2_err_diff)  } }
                td.both_err { a href = "#both-failures" {  (run.stats.both_failed) " " (both_err_diff) } }
                td.other_err { a href = "#other-failures" {  (run.stats.other_failure) " " (other_err_diff)  } }
            }
        } else {
            html! {
            td.tool_1_err {  (run.stats.tool_1_failed) " " (tool_1_err_diff)  }
            td.tool_2_err {  (run.stats.tool_2_failed) " " (tool_2_err_diff)  }
            td.both_err {  (run.stats.both_failed) " " (both_err_diff) }
            td.other_err {  (run.stats.other_failure) " " (other_err_diff)  }
            }
        };
        let elapsed = super::format_elapsed_time(&run.began, &run.finished);
        let class = (!default_visible).then_some("hidden_row");
        html! {
            tr class=[class] {
                td.date { (run.began.format("%Y-%m-%d %H%M")) span.elapsed { " (" (elapsed) ")"} }
                td.rev { a href=(diff_url) { (short_rev) } }
                td.total {  ( run.stats.total_targets) " " (total_diff) }
                td.identical {  (run.stats.identical) " " (identical_diff)  }
                (err_cells)

                td.diff_perc {  (diff_fmt) " " (diff_perc_diff) }
            }
        }
    }

    let iter = runs.iter().enumerate().map(|(i, run)| {
        let prev = (i > 0).then(|| &runs[i - 1]);
        let is_last = i == runs.len() - 1;
        let default_visibility = i >= runs.len().saturating_sub(16);
        make_row(run, prev, is_last, default_visibility)
    });

    html! {
        tbody {
            tr {
                td id="show_all_row" {
                    a href = "" onclick = "event.preventDefault(); showAllResults();" { "Show all " (runs.len()) " results" }
                }
            }
            @for run in iter {
                (run)
            }
        }
    }
}

enum More {
    IsBetter,
    IsWorse,
}

impl More {
    fn is_better(&self) -> bool {
        matches!(self, More::IsBetter)
    }
}

/// for values that change between runs, make the little decoration span that says like,
/// "+0.333" or "-5"
fn make_delta_decoration<T: PartialOrd + Copy + Sub<Output = T> + Display + Default>(
    current: T,
    prev: Option<T>,
    more: More,
) -> Markup {
    let delta = prev.map(|prev| current - prev).unwrap_or(current);
    let diff = format!("{delta:+.3}");
    match prev.and_then(|prev| current.partial_cmp(&prev)) {
        Some(std::cmp::Ordering::Equal) => Default::default(),
        // don't write +0
        None if current == T::default() => Default::default(),
        None | Some(std::cmp::Ordering::Greater) if more.is_better() => {
            html! { span.better { (diff) } }
        }
        Some(std::cmp::Ordering::Less) if !more.is_better() => html! { span.better { (diff) } },
        Some(_) | None => html! { span.worse { (diff) } },
    }
}

fn make_detailed_report(
    current: &DiffResults,
    prev: &DiffResults,
    sources: &BTreeMap<PathBuf, String>,
    cache_dir: &Path,
    mode: args::RunMode,
) -> Markup {
    let tool_1_name = tool_name(mode, true);
    let tool_2_name = tool_name(mode, false);
    let reports = vec![
        make_diff_report(
            current,
            prev,
            sources,
            cache_dir,
            &tool_1_name,
            &tool_2_name,
        ),
        make_summary_report(current),
        make_error_report(current, prev, sources, cache_dir, mode),
    ];
    html! {
        @for report in reports {
            (report)
        }
    }
}

fn make_matching_families_info(
    current: &DiffResults,
    prev: &DiffResults,
    _sources: &BTreeMap<PathBuf, String>,
) -> Markup {
    let (total_families, num_perfect) = n_families_and_n_identical(current);
    let (prev_total, prev_perfect) = n_families_and_n_identical(prev);

    let total_decoration = make_delta_decoration(
        total_families as i32,
        Some(prev_total as i32),
        More::IsBetter,
    );
    let perfect_decoration = make_delta_decoration(
        num_perfect as i32,
        Some(prev_perfect as i32),
        More::IsBetter,
    );

    html! {
        (num_perfect) " " (perfect_decoration) " of " (total_families) " " (total_decoration) " total families are identical."

    }
}

// return the total number of families and the number that are identical
fn n_families_and_n_identical(run: &DiffResults) -> (usize, usize) {
    let mut family_stats = HashMap::new();

    for (target, is_perfect) in run
        .success
        .iter()
        .map(|(targ, result)| (targ, matches!(result, DiffOutput::Identical)))
        .chain(run.failure.keys().map(|targ| (targ, false)))
    {
        // all families share a config; if no config, consider all sources
        // in a given repo to be a family.
        let family = target.config_path(Path::new(""));

        let (total, num_perfect) = family_stats.entry(family).or_insert((0, 0));
        *total += 1;
        *num_perfect += is_perfect as i32;
    }

    let total_families = family_stats.len();
    let num_perfect = family_stats
        .iter()
        .filter(|(_, (total, perfect))| total == perfect)
        .count();
    (total_families, num_perfect)
}

/// Count # targets impacted by each diff type (e.g. table or table size)
fn make_summary_report(current: &DiffResults) -> Markup {
    let mut results = current
        .success
        .values()
        .filter_map(|diff| match diff {
            DiffOutput::Diffs(diffs) => Some(diffs),
            DiffOutput::Identical => None,
        })
        .flat_map(|diff| diff.iter().filter(|(k, _)| *k != "total"))
        .fold(HashMap::<&str, i32>::new(), |mut acc, e| {
            *acc.entry(e.0).or_default() += 1;
            acc
        })
        .into_iter()
        .collect::<Vec<_>>();
    results.sort_by_key(|(item, count)| (-*count, *item));

    if results.is_empty() {
        return html!();
    }

    html! {
        div.summary_report {
            h3 id="summary-report" { "Summary" }
            table {
                thead {
                    tr {
                        th { "Tag" }
                        th { "Targets with diff" }
                    }
                }
                @for (tag, count) in results {
                    tr {
                        td { (tag) }
                        td { (count) }
                    }
                }
            }
        }

    }
}

/// make the list of fonts that were both compiled successfully.
fn make_diff_report(
    current: &DiffResults,
    prev: &DiffResults,
    sources: &BTreeMap<PathBuf, String>,
    cache_dir: &Path,
    tool_1_name: &str,
    tool_2_name: &str,
) -> Markup {
    fn get_total_diff_ratios(results: &DiffResults) -> BTreeMap<&Target, f32> {
        results
            .success
            .iter()
            .map(|(k, v)| {
                (
                    k,
                    match v {
                        DiffOutput::Identical => 100.0,
                        DiffOutput::Diffs(d) => {
                            // sometimes the output is rounded up to 100 but is
                            // not actually identical: we want to not show that as 100!
                            let diff_perc = d.get("total").unwrap().ratio().unwrap() * 100.0;
                            diff_perc.min(99.999)
                        }
                    },
                )
            })
            .collect()
    }

    let get_repo_url = |id: &Target| {
        sources
            .get(id.repo_path())
            .map(String::as_str)
            .unwrap_or("#")
    };

    let current_diff = get_total_diff_ratios(current);
    let prev_diff = get_total_diff_ratios(prev);
    let mut current_diff = current_diff.into_iter().collect::<Vec<_>>();
    current_diff.sort_by_key(|(_, r)| -(r * 1e6) as i64);

    let mut items = Vec::new();
    for (target, ratio) in &current_diff {
        let diff_details = current.success.get(*target).unwrap();
        let prev_details = prev.success.get(*target);
        let prev_ratio = prev_diff.get(target).copied();
        // don't include 100% matches in results unless they are new
        if *ratio == 100.0 && prev_ratio == Some(100.0) {
            continue;
        }

        let repo_url = get_repo_url(target);
        let ttx_command = target.repro_command(repo_url, cache_dir);
        let onclick = format!("event.preventDefault(); copyText(\"{ttx_command}\");");
        let decoration = make_delta_decoration(*ratio, prev_ratio, More::IsBetter);
        let changed_tag_list = list_different_tables(diff_details).unwrap_or_default();
        let diff_table =
            format_diff_report_detail_table(diff_details, prev_details, tool_1_name, tool_2_name);

        let details = html! {
            div.diff_info {
                (diff_table)
                a href = (repo_url) { "view source repository" }
                " "
                a href = "" onclick = (onclick) { "copy reproduction command" }
            }
        };

        // avoid .9995 printing as 100%
        let ratio_fmt = format!("{:.3}%", (ratio * 1000.0).floor() / 1000.0);
        let target_description = make_target_description(target);

        items.push(html! {
            details {
                summary {
                    span.font_path {
                        (target_description)
                    }
                    span.diff_result { (ratio_fmt) " " (decoration) }
                    span.changed_tag_list { (changed_tag_list) }
                }
                (details)
            }
        });
    }

    let matching_familes = make_matching_families_info(current, prev, sources);
    html! {
        div.diff_report {
            h3 id="diff-report" { "Diffs" }
            div.matching_families { (matching_familes) }
            @for item in items {
                (item)
            }
        }
    }
}

fn make_target_description(target: &Target) -> Markup {
    let bare_path = target.source_path(Path::new(""));
    let source = bare_path.file_name().unwrap().to_str().unwrap();
    let annotation = match target.build {
        BuildType::Default => "default".to_string(),
<<<<<<< HEAD
        BuildType::GfTools => match target.config.as_ref() {
            Some(c) if c.file_stem() != Some(OsStr::new("config")) => {
                format!("gftools, {}", c.display())
            }
            _ => "gftools".to_string(),
        },
        BuildType::GlyphsApp => "glyphsapp".to_string(),
=======
        BuildType::GfTools if target.config.file_stem() != Some(OsStr::new("config")) => {
            format!("gftools, {}", target.config.display())
        }
        _ => "gftools".to_string(),
>>>>>>> 9ee3e149
    };
    html! {
        (source)
            " "
            em { "(" (annotation) ")" }
    }
}

fn make_error_report(
    current: &DiffResults,
    prev: &DiffResults,
    sources: &BTreeMap<PathBuf, String>,
    cache_dir: &Path,
    mode: args::RunMode,
) -> Markup {
    let current_tool_1 = get_compiler_failures(current, TOOL_1_NAME);
    let prev_tool_1 = get_compiler_failures(prev, TOOL_1_NAME);
    let current_tool_2 = get_compiler_failures(current, TOOL_2_NAME);
    let prev_tool_2 = get_compiler_failures(prev, TOOL_2_NAME);

    let current_both = current_tool_1
        .keys()
        .copied()
        .filter(|k| current_tool_2.contains_key(k))
        .collect::<BTreeSet<_>>();
    let prev_both = prev_tool_1
        .keys()
        .copied()
        .filter(|k| prev_tool_2.contains_key(k))
        .collect::<BTreeSet<_>>();

    let current_other = get_other_failures(current);
    let prev_other = get_other_failures(prev);
    
    let tool_1_name = tool_name(mode, true);
    let tool_2_name = tool_name(mode, false);

    let tool_1 = if current_tool_1.len() - current_both.len() > 0 {
        make_error_report_group(
            tool_1_name.as_str(),
            "new-tool",
            current_tool_1
                .keys()
                .copied()
                .filter(|k| !current_both.contains(k))
                .map(|k| (k, !prev_tool_1.contains_key(k))),
            |path| {
                current_tool_1
                    .get(path)
                    .copied()
                    .map(format_compiler_error)
                    .unwrap_or_default()
            },
            sources,
            cache_dir,
        )
    } else {
        Default::default()
    };

    let tool_2 = if current_tool_2.len() - current_both.len() > 0 {
        make_error_report_group(
            tool_2_name.as_str(),
            "old-tool",
            current_tool_2
                .keys()
                .copied()
                .filter(|k| (!current_both.contains(k)))
                .map(|k| (k, !prev_tool_2.contains_key(k))),
            |path| {
                current_tool_2
                    .get(path)
                    .copied()
                    .map(format_compiler_error)
                    .unwrap_or_default()
            },
            sources,
            cache_dir,
        )
    } else {
        Default::default()
    };

    let both = if !current_both.is_empty() {
        make_error_report_group(
            "both",
            "both",
            current_both
                .iter()
                .copied()
                .map(|k| (k, !prev_both.contains(k))),
            |path| {
                let tool_1_err = current_tool_1
                    .get(path)
                    .copied()
                    .map(format_compiler_error)
                    .unwrap_or_default();
                let tool_2_err = current_tool_2
                    .get(path)
                    .copied()
                    .map(format_compiler_error)
                    .unwrap_or_default();

                html! {
                    .h5 { (tool_1_name) }
                    (tool_1_err)
                    .h5 { (tool_2_name) }
                    (tool_2_err)
                }
            },
            sources,
            cache_dir,
        )
    } else {
        Default::default()
    };

    let other = if !current_other.is_empty() {
        make_error_report_group(
            "other",
            "other",
            current_other
                .keys()
                .copied()
                .map(|k| (k, !prev_other.contains_key(k))),
            |path| {
                let msg = current_other.get(path).copied().unwrap_or_default();
                html! {
                    div.backtrace {
                        (msg)
                    }
                }
            },
            sources,
            cache_dir,
        )
    } else {
        Default::default()
    };

    html! {
        (tool_1)
        (tool_2)
        (both)
        (other)
    }
}

fn format_compiler_error(err: &CompilerFailure) -> Markup {
    html! {
            div.backtrace {
            div.stderr { (err.stderr) }

        }
    }
}

fn list_different_tables(current: &DiffOutput) -> Option<String> {
    let changed = current
        .iter_tables()
        .filter(|x| *x != "total")
        .collect::<Vec<_>>()
        .join(", ");
    if changed.is_empty() {
        return None;
    }
    Some(format!("({changed})"))
}

/// for a given diff, the detailed information on per-table changes
fn format_diff_report_detail_table(
    current: &DiffOutput,
    prev: Option<&DiffOutput>,
    tool_1_name: &str,
    tool_2_name: &str,
) -> Markup {
    let value_decoration = |table: &str, value: DiffValue| -> Markup {
        let prev_value = match prev {
            None => None,
            Some(DiffOutput::Identical) => Some(DiffValue::Ratio(1.0)),
            Some(DiffOutput::Diffs(tables)) => tables.get(table).cloned(),
        };

        // size reporting is sort of hacked on, and doesn't really follow the same pattern
        // as table diffs; the diff % we show in this case is the ratio between the two
        // sizes. For instance a value of +60% means fontmake is 40% the size of fontc.
        // negative numbers mean fontc is smaller than fontmake.
        if table.starts_with("sizeof") {
            if let (DiffValue::Ratio(r), Some(DiffValue::Ratio(prev))) =
                (&value, prev_value.as_ref())
            {
                return make_delta_decoration(
                    r.abs() as i32,
                    Some(prev.abs() as i32),
                    More::IsWorse,
                );
            }
            return Default::default();
        }

        match (value, prev_value) {
            (DiffValue::Ratio(r), None) | (DiffValue::Ratio(r), Some(DiffValue::Only(_))) => {
                make_delta_decoration(r * 100.0, None, More::IsBetter)
            }
            (DiffValue::Ratio(r), Some(DiffValue::Ratio(p))) => {
                make_delta_decoration(r * 100.0, Some(p * 100.0), More::IsBetter)
            }

            (DiffValue::Only(_), Some(DiffValue::Ratio(p))) => {
                make_delta_decoration(0.0, Some(p * 100.), More::IsBetter)
            }
            // if only one compiler is writing this and previously none were...
            // that seems weird/unlikely and I don't see a useful thing to report
            (DiffValue::Only(_), _) => Default::default(),
        }
    };

    // if we are identical, we use this empty set as a placeholder so the types
    // work below.
    let empty = BTreeMap::new();

    let diffs = match current {
        DiffOutput::Identical => &empty,
        DiffOutput::Diffs(diffs) => diffs,
    };

    // the current report doesn't include tables that match, but if something
    // didn't match in the prev report but matches now we still want to include it
    let all_changed_tables = current
        .iter_tables()
        .chain(prev.into_iter().flat_map(|x| x.iter_tables()))
        .collect::<BTreeSet<_>>();

    let all_items = all_changed_tables
        .into_iter()
        .map(|table| {
            let value = diffs.get(table).cloned().unwrap_or(DiffValue::Ratio(1.0));
            (table, value)
        })
        .collect::<Vec<_>>();

    if all_items.is_empty() {
        html!()
    } else {
        html! {
            table {
                thead {
                    tr {
                        th.diff_table scope = "col" { "table" }
                        th.diff_value scope = "col" { "value" }
                    }
                }
                @for (table, value) in all_items {
                    tr.table_diff_row {
                        td.table_diff_name { (table) }
                        @if table.starts_with("sizeof") {

                            td.table_diff_value {
                                (value.as_n_of_bytes()) "B " ( {value_decoration(table, value) })
                            }
                        } @else {
                            td.table_diff_value {
                                @match value {
                                    DiffValue::Ratio(_) => { (value) " " ( {value_decoration(table, value) }) },
                                    DiffValue::Only(compiler) => {
                                        // Replace generic `tool_1`/`tool_2`
                                        // string with actual tool name.
                                        @if compiler == TOOL_1_NAME {
                                            (tool_1_name) " only"
                                        } @else {
                                            (tool_2_name) " only"
                                        }
                                    }
                                }
                            }
                        }
                    }
                }
            }
        }
    }
}

fn make_error_report_group<'a>(
    group_name: &str,
    id_prefix: &str,
    paths_and_if_is_new_error: impl Iterator<Item = (&'a Target, bool)>,
    details: impl Fn(&Target) -> Markup,
    sources: &BTreeMap<PathBuf, String>,
    cache_dir: &Path,
) -> Markup {
    let items = make_error_report_group_items(paths_and_if_is_new_error, details, sources, cache_dir);

    let elem_id = format!("{id_prefix}-failures");
    html! {
        div.error_report {
            h3 id=(elem_id) { (group_name) " failures" }
            div.failures {
                (items)
            }
        }
    }
}

fn make_error_report_group_items<'a>(
    paths_and_if_is_new_error: impl Iterator<Item = (&'a Target, bool)>,
    details: impl Fn(&Target) -> Markup,
    sources: &BTreeMap<PathBuf, String>,
    cache_dir: &Path,
) -> Markup {
    let get_repo_url = |id: &Target| {
        sources
            .get(id.repo_path())
            .map(String::as_str)
            .unwrap_or("#")
    };
    let make_repro_command = |target: &Target| {
        let url = get_repo_url(target);
        let ttx_command = target.repro_command(url, cache_dir);
        format!("event.preventDefault(); copyText(\"{ttx_command}\");",)
    };
    html! {
        @for (path, is_new) in paths_and_if_is_new_error {
            details.report_group_item {
                summary {
                    (path)
                     @if is_new { " 🆕" }
            }
                    div.diff_info {
                        a href = (get_repo_url(path)) { "view source repository" }
                        " "
                        a href = "" onclick = (make_repro_command(path)) { "copy reproduction command" }
                    }

                (details(path))
            }
        }
    }
}

fn get_other_failures(results: &DiffResults) -> BTreeMap<&Target, &str> {
    results
        .failure
        .iter()
        .filter_map(|(id, r)| match r {
            DiffError::CompileFailed(_) => None,
            DiffError::Other(err) => Some((id, err.as_str())),
        })
        .collect()
}

// failures that result from us not being able to access a repo in the target list
fn format_repo_failures(failures: &BTreeMap<String, String>) -> Markup {
    if failures.is_empty() {
        return Default::default();
    }

    html! {
        div.repo_failures {
            h4 { "failed to find targets for " (failures.len()) " repos" }
            ul {
                @for (repo, reason) in failures {
                    li {
                        (repo) ": '" (reason) "'"
                    }
                }
            }
        }
    }
}

fn format_added_and_removed(prev: &DiffResults, current: &DiffResults) -> Markup {
    let all_prev = prev.targets().collect::<BTreeSet<_>>();
    let all_current = current.targets().collect::<BTreeSet<_>>();

    let added = all_current.difference(&all_prev).collect::<BTreeSet<_>>();
    let removed = all_prev.difference(&all_current).collect::<BTreeSet<_>>();

    let added_list = if !added.is_empty() {
        html! {
            h4 {"Added "(added.len()) " new targets"}
            ul {
                @for target in added {
                    li {
                        (target)

                    }

                }
            }
        }
    } else {
        Default::default()
    };

    let removed_list = if !removed.is_empty() {
        html! {
            h4 {"Lost "(removed.len()) " old targets"}
            ul {
                @for target in removed {
                    li {
                        (target)

                    }

                }
            }
        }
    } else {
        Default::default()
    };

    html! {
        (added_list)
        (removed_list)
    }
}

fn get_compiler_failures<'a>(
    results: &'a DiffResults,
    compiler: &str,
) -> BTreeMap<&'a Target, &'a CompilerFailure> {
    let get_err = |err: &'a DiffError| {
        let DiffError::CompileFailed(compfail) = err else {
            return None;
        };
        match compiler {
            TOOL_1_NAME => compfail.tool_1.as_ref(),
            TOOL_2_NAME => compfail.tool_2.as_ref(),
            _ => panic!("this is quite unexpected"),
        }
    };

    results
        .failure
        .iter()
        .flat_map(|(id, r)| get_err(r).map(|e| (id, e)))
        .collect()
}<|MERGE_RESOLUTION|>--- conflicted
+++ resolved
@@ -569,20 +569,11 @@
     let source = bare_path.file_name().unwrap().to_str().unwrap();
     let annotation = match target.build {
         BuildType::Default => "default".to_string(),
-<<<<<<< HEAD
-        BuildType::GfTools => match target.config.as_ref() {
-            Some(c) if c.file_stem() != Some(OsStr::new("config")) => {
-                format!("gftools, {}", c.display())
-            }
-            _ => "gftools".to_string(),
-        },
-        BuildType::GlyphsApp => "glyphsapp".to_string(),
-=======
         BuildType::GfTools if target.config.file_stem() != Some(OsStr::new("config")) => {
             format!("gftools, {}", target.config.display())
         }
         _ => "gftools".to_string(),
->>>>>>> 9ee3e149
+        BuildType::GlyphsApp => "glyphsapp".to_string(),
     };
     html! {
         (source)
