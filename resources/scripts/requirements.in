# ttx-diff package with all its dependencies (single source of truth)
-e file:./ttx_diff

# Pin versions for CI stability (overrides ttx-diff's minimum versions)
# keep fontmake version pinned to ensure output from ttx-diff is stable;
# the 'repacker' option enables faster GSUB/GPOS serialization via uharfbuzz
fontmake[repacker]==3.11.0
<<<<<<< HEAD
# technically fonttools is in turn a dependency of fontmake but a few of
# our scripts import it directly, so we list it among the top-level requirements.
fonttools
lxml
cdifflib
glyphsLib
# For comparisons using Glyphs:
pyobjc-core
pyobjc-framework-Cocoa
# keep gftools pinned as well to ensure ttx_diff.py output is stable.
=======
# keep gftools pinned as well to ensure ttx-diff output is stable.
>>>>>>> f1375a0f
# 0.9.74 is when experimental support for fontc was added to gftools.
gftools==0.9.93<|MERGE_RESOLUTION|>--- conflicted
+++ resolved
@@ -5,7 +5,6 @@
 # keep fontmake version pinned to ensure output from ttx-diff is stable;
 # the 'repacker' option enables faster GSUB/GPOS serialization via uharfbuzz
 fontmake[repacker]==3.11.0
-<<<<<<< HEAD
 # technically fonttools is in turn a dependency of fontmake but a few of
 # our scripts import it directly, so we list it among the top-level requirements.
 fonttools
@@ -15,9 +14,6 @@
 # For comparisons using Glyphs:
 pyobjc-core
 pyobjc-framework-Cocoa
-# keep gftools pinned as well to ensure ttx_diff.py output is stable.
-=======
-# keep gftools pinned as well to ensure ttx-diff output is stable.
->>>>>>> f1375a0f
+# keep gftools pinned as well to ensure ttx_diff output is stable.
 # 0.9.74 is when experimental support for fontc was added to gftools.
 gftools==0.9.93