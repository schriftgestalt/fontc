//! generating html reports from crater results

use std::{
    collections::{BTreeMap, BTreeSet, HashMap},
    ffi::OsStr,
    fmt::Display,
    ops::Sub,
    path::{Path, PathBuf},
};

use crate::{
<<<<<<< HEAD
    ci::RunConfiguration,
    tool::{
        Tool, 
        ToolType,
        ToolManagement,
    },
=======
    BuildType, Target,
>>>>>>> 87a75333
    error::Error,
    Target,
    ttx_diff_runner::{CompilerFailure, DiffError, DiffOutput, DiffValue},
};
<<<<<<< HEAD

use maud::{html, Markup, PreEscaped};
=======
use maud::{Markup, PreEscaped, html};
>>>>>>> 87a75333

use super::{DiffResults, RunSummary};

static HTML_FILE: &str = "index.html";
static ANNOTATIONS_FILE: &str = "annotations.json";

/// An annotation describing a known issue for a target
#[derive(Clone, Debug, serde::Serialize, serde::Deserialize)]
struct Annotation {
    text: String,
    link: Option<String>,
}

const TOOL_1_NAME: &str = "tool_1";
const TOOL_2_NAME: &str = "tool_2";

pub(super) fn generate(
    target_dir: &Path,
    cache_dir: &Path,
    run_configuration: &RunConfiguration,
) -> Result<(), Error> {
    let summary_path = target_dir.join(super::SUMMARY_FILE);
    let summary: Vec<RunSummary> = crate::try_read_json(&summary_path)?;
    let sources_path = target_dir.join(super::SOURCES_FILE);
    let failures_path = target_dir.join(super::FAILED_REPOS_FILE);
    let annotations_path = target_dir.join(ANNOTATIONS_FILE);
    let sources: BTreeMap<PathBuf, String> =
        super::load_json_if_exists_else_default(&sources_path)?;
    let failures: BTreeMap<String, String> =
        super::load_json_if_exists_else_default(&failures_path)?;
    let annotations: BTreeMap<Target, Vec<Annotation>> =
        super::load_json_if_exists_else_default(&annotations_path)?;

    let (current, prev) = match summary.as_slice() {
        [.., prev, current] => {
            let prev = match prev.try_load_results(target_dir) {
                Ok(prev) => Some(prev),
                Err(e) => {
                    log::warn!("failed to load previous run: '{e}'");
                    None
                }
            };
            (current.try_load_results(target_dir)?, prev)
        }

        [one] => (one.try_load_results(target_dir)?, None),
        [] => panic!("can't make html with no data"),
    };

    let html_text = make_html(
        &summary,
        &sources,
        &current,
        prev.as_ref(),
        &failures,
        &annotations,
        cache_dir, 
        run_configuration,
    )?;
    let outpath = target_dir.join(HTML_FILE);
    crate::try_write_str(&html_text, &outpath)
}

fn make_html(
    summary: &[RunSummary],
    sources: &BTreeMap<PathBuf, String>,
    current: &DiffResults,
    prev: Option<&DiffResults>,
    repo_failures: &BTreeMap<String, String>,
    annotations: &BTreeMap<Target, Vec<Annotation>>,
    cache_dir: &Path,
    run_configuration: &RunConfiguration,
) -> Result<String, Error> {
    let tool_1_category_name = run_configuration.tool_1_category_name();
    let tool_2_category_name = run_configuration.tool_2_category_name();
    let tool_1_head = format!("{tool_1_category_name} 💥");
    let tool_2_head = format!("{tool_2_category_name} 💥");

    let tool_1_category_type = run_configuration.tool_1_category_type();
    let tool_2_category_type = run_configuration.tool_2_category_type();
    let introduction = make_introduction(&tool_1_category_type, &tool_2_category_type);

    let table_body = make_table_body(summary);
    let css = include_str!("../../resources/style.css");
    let table = html! {
        table #results {
            thead  {
                tr #results_head {
                    th.date scope="col" { "date" }
                    th.rev scope="col" { "rev" }
                    th.identical scope="col" { "identical" }
<<<<<<< HEAD
                    th.tool_1_err scope="col" { (tool_1_head) }
                    th.tool_2_err scope="col" { (tool_2_head) }
=======
                    th.total scope="col" { "targets" }
                    th.identical_perc scope="col" { "identical %" }
                    th.fontc_err scope="col" { "fontc 💥" }
                    th.fontmake_err scope="col" { "fontmake 💥" }
>>>>>>> 87a75333
                    th.both_err scope="col" { "both 💥" }
                    th.other_err scope="col" { "other 💥" }
                    th.diff_erc scope="col" { "similarity %" }
                }
            }
            (table_body)
        }
    };
    let detailed_report = match prev {
        Some(prev) => make_detailed_report(current, prev, sources, annotations, cache_dir, &tool_1_category_name, &tool_2_category_name),

        _ => html!(),
    };

    let weird_failures = format_repo_failures(repo_failures);
    let added_and_removed = prev
        .map(|prev| format_added_and_removed(prev, current))
        .unwrap_or_default();

    let script = PreEscaped(
        "
        <script>
        // https://developer.mozilla.org/en-US/docs/Web/API/Clipboard/writeText
        async function copyText(text) {
            try {
                await navigator.clipboard.writeText(text);
                console.log(\"Copied \" + text);
            } catch (error) {
                console.error(error.message);
            }
        }

        function showAllResults() {
            document.querySelectorAll(\".hidden_row\").forEach(e => e.classList.remove(\"hidden_row\"));
            document.querySelector(\"#show_all_row\").classList.add(\"hidden_row\");
        }

        // used to show info on adding annotations
        function openModal(target) {
            const content = createAnnotationPreBlock(target)
            document.getElementById('modalContent').innerHTML = content || 'No content provided.';
            document.getElementById('modalOverlay').classList.add('show');
        }

        function closeModal(event) {
            // Only close if clicking the overlay (not the modal content) or the close button
            if (!event || event.target.id === 'modalOverlay' || event.target.classList.contains('close-btn')) {
                document.getElementById('modalOverlay').classList.remove('show');
            }
        }

        function createAnnotationPreBlock(target) {
            const jsonObj = {
                [target]: [
                {
                    \"text\": \"your text here\",
                    \"link\": \"http://www.example.com/your_link_here\"
                }
                ]
            };

            return `<pre>${JSON.stringify(jsonObj, null, 2)}</pre>`;
        }

        // Close modal when pressing Escape key
        document.addEventListener('keydown', function(event) {
            if (event.key === 'Escape') {
                closeModal();
            }
        });
        </script>
    ",
    );

    let tool_1_link_title = format!("{tool_1_category_name} only");
    let tool_2_link_title = format!("{tool_2_category_name} only");

    // used to show popup for adding an annotation
    let raw_modal = PreEscaped(
        r#"
<div id="modalOverlay" class="modal-overlay" onclick="closeModal(event)">
        <div class="modal">
            To add an annotation for this target, paste the following text into
            an 'annotations.json' file in the output directory, and PR the new
                annotation to the host repository.)
            <div id="modalContent">Default content</div>
            <a href = "" onclick="event.preventDefault(); closeModal()">close [x]</a>
        </div>
    </div>
    "#,
    );

    let raw_html = html! {
        (maud::DOCTYPE)
        html {
            head {
                title { "fontc_crater results" }
                style { (css) }
                meta charset="utf-8";
                (script)
            }
            body {
                h1 { "fontc_crater" }
                div #explain {
                    (introduction)
                }
                (table)
                div #explain {
                    "Jump to "
                    {a href = "#summary-report" { "summary" } }
                    ", "
                    {a href = "#diff-report" { "per-target diffs" } }
                    ", or compile failures for "
                    {a href = "#tool-1-failures" { (tool_1_link_title) } }
                    ", "
                    {a href = "#tool-2-failures" { (tool_2_link_title) } }
                    ", "
                    {a href = "#both-failures" { "both compilers" } }
                }
                (weird_failures)
                (added_and_removed)
                (detailed_report)
            }
            (raw_modal)
        }
    }
    .into_string();
    tidy_html(&raw_html)
}

fn tidy_html(raw_html: &str) -> Result<String, Error> {
    let opts = tidier::FormatOptions {
        // indent with tabs to reduce file size.
        // the '4' option is suggested by the docs; does not mean 4 tabs each indent?
        indent: tidier::Indent {
            size: 4,
            tabs: true,
            ..Default::default()
        },
        ..Default::default()
    };
    tidier::format(raw_html, false, &opts).map_err(Into::into)
}

fn make_introduction(tool_1_category_type: &ToolType, tool_2_category_type: &ToolType) -> Markup {
    if tool_1_category_type == tool_2_category_type {
        let tool_name = tool_1_category_type.name();
        return html! {
            "Compiling all known Google Fonts that have compatible sources with two builds of "
            {a href = (tool_1_category_type.url()) { (tool_name) }}
            ", comparing the results."
        };
    }
    
    // We have two different tool types.
    html! {
        "Compiling all known Google Fonts that have compatible sources with "
        {a href = (tool_1_category_type.url()) { (tool_1_category_type.name()) }}
        " and "
        {a href = (tool_2_category_type.url()) { (tool_2_category_type.name()) }}
        ", comparing the results."
    }
}

fn make_table_body(runs: &[RunSummary]) -> Markup {
    fn make_row(
        run: &RunSummary,
        prev: Option<&RunSummary>,
        is_most_recent: bool,
        default_visible: bool,
    ) -> Markup {
        let total_diff = make_delta_decoration(
            run.stats.total_targets as i32,
            prev.map(|p| p.stats.total_targets as i32),
            More::IsBetter,
        );
        let identical_diff = make_delta_decoration(
            run.stats.identical as i32,
            prev.map(|p| p.stats.identical as i32),
            More::IsBetter,
        );
        let tool_1_err_diff = make_delta_decoration(
            run.stats.tool_1_failed as i32,
            prev.map(|p| p.stats.tool_1_failed as i32),
            More::IsWorse,
        );
        let tool_2_err_diff = make_delta_decoration(
            run.stats.tool_2_failed as i32,
            prev.map(|p| p.stats.tool_2_failed as i32),
            More::IsWorse,
        );
        let both_err_diff = make_delta_decoration(
            run.stats.both_failed as i32,
            prev.map(|p| p.stats.both_failed as i32),
            More::IsWorse,
        );
        let other_err_diff = make_delta_decoration(
            run.stats.other_failure as i32,
            prev.map(|p| p.stats.other_failure as i32),
            More::IsWorse,
        );
        let diff_perc_diff = make_delta_decoration(
            run.stats.diff_perc_including_failures,
            prev.map(|p| p.stats.diff_perc_including_failures),
            More::IsBetter,
        );
        let diff_fmt = format!("{:.3}", run.stats.diff_perc_including_failures);
        let diff_url = format!(
            "https://github.com/googlefonts/fontc/compare/{}...{}/",
            prev.as_ref()
                .map(|p| p.fontc_rev.as_str())
                .unwrap_or(run.fontc_rev.as_str()),
            run.fontc_rev,
        );
        let short_rev = run.fontc_rev.get(..16).unwrap_or(run.fontc_rev.as_str());
        let err_cells = if is_most_recent {
            html! {
                td.tool_1_err { a href = "#tool-1-failures" {  (run.stats.tool_1_failed) " " (tool_1_err_diff)  } }
                td.tool_2_err { a href = "#tool-2-failures" {  (run.stats.tool_2_failed) " " (tool_2_err_diff)  } }
                td.both_err { a href = "#both-failures" {  (run.stats.both_failed) " " (both_err_diff) } }
                td.other_err { a href = "#other-failures" {  (run.stats.other_failure) " " (other_err_diff)  } }
            }
        } else {
            html! {
            td.tool_1_err {  (run.stats.tool_1_failed) " " (tool_1_err_diff)  }
            td.tool_2_err {  (run.stats.tool_2_failed) " " (tool_2_err_diff)  }
            td.both_err {  (run.stats.both_failed) " " (both_err_diff) }
            td.other_err {  (run.stats.other_failure) " " (other_err_diff)  }
            }
        };
        let elapsed = run
            .finished
            .signed_duration_since(run.began)
            .to_std()
            .unwrap_or_default();
        let elapsed = crate::human_readable_duration(elapsed);
        let class = (!default_visible).then_some("hidden_row");
        let pct = 100.0 * run.stats.identical as f32 / run.stats.total_targets as f32;
        let pct = format!("{pct:.1}%");

        html! {
            tr class=[class] {
                td.date { (run.began.format("%Y-%m-%d %H%M")) span.deemphasized { " (" (elapsed) ")"} }
                td.rev { a href=(diff_url) { (short_rev) } }
                td.identical {  (run.stats.identical) " " (identical_diff)  }
                td.total {  ( run.stats.total_targets) " " (total_diff) }
                td.identical_perc {  (pct) }

                (err_cells)

                td.diff_perc {  (diff_fmt) " " (diff_perc_diff) }
            }
        }
    }

    let iter = runs.iter().enumerate().map(|(i, run)| {
        let prev = (i > 0).then(|| &runs[i - 1]);
        let is_last = i == runs.len() - 1;
        let default_visibility = i >= runs.len().saturating_sub(16);
        make_row(run, prev, is_last, default_visibility)
    });

    html! {
        tbody {
            tr {
                td id="show_all_row" {
                    a href = "" onclick = "event.preventDefault(); showAllResults();" { "Show all " (runs.len()) " results" }
                }
            }
            @for run in iter {
                (run)
            }
        }
    }
}

enum More {
    IsBetter,
    IsWorse,
}

impl More {
    fn is_better(&self) -> bool {
        matches!(self, More::IsBetter)
    }
}

/// for values that change between runs, make the little decoration span that says like,
/// "+0.333" or "-5"
fn make_delta_decoration<T: PartialOrd + Copy + Sub<Output = T> + Display + Default>(
    current: T,
    prev: Option<T>,
    more: More,
) -> Markup {
    let delta = prev.map(|prev| current - prev).unwrap_or(current);
    let diff = format!("{delta:+.3}");
    match prev.and_then(|prev| current.partial_cmp(&prev)) {
        Some(std::cmp::Ordering::Equal) => Default::default(),
        // don't write +0
        None if current == T::default() => Default::default(),
        None | Some(std::cmp::Ordering::Greater) if more.is_better() => {
            html! { span.better { (diff) } }
        }
        Some(std::cmp::Ordering::Less) if !more.is_better() => html! { span.better { (diff) } },
        Some(_) | None => html! { span.worse { (diff) } },
    }
}

fn make_detailed_report(
    current: &DiffResults,
    prev: &DiffResults,
    sources: &BTreeMap<PathBuf, String>,
    annotations: &BTreeMap<Target, Vec<Annotation>>,
    cache_dir: &Path,
    tool_1_category_name: &str,
    tool_2_category_name: &str,
) -> Markup {
    let reports = vec![
        make_diff_report(
            current,
            prev,
            sources,
            annotations,
            cache_dir,
            tool_1_category_name,
            tool_2_category_name,
        ),
        make_summary_report(current),
        make_error_report(
            current, 
            prev, 
            sources, 
            cache_dir, 
            tool_1_category_name, 
            tool_2_category_name
        ),
    ];
    html! {
        @for report in reports {
            (report)
        }
    }
}

fn make_matching_families_info(
    current: &DiffResults,
    prev: &DiffResults,
    _sources: &BTreeMap<PathBuf, String>,
) -> Markup {
    let (total_families, num_perfect) = n_families_and_n_identical(current);
    let (prev_total, prev_perfect) = n_families_and_n_identical(prev);

    let total_decoration = make_delta_decoration(
        total_families as i32,
        Some(prev_total as i32),
        More::IsBetter,
    );
    let perfect_decoration = make_delta_decoration(
        num_perfect as i32,
        Some(prev_perfect as i32),
        More::IsBetter,
    );

    html! {
        (num_perfect) " " (perfect_decoration) " of " (total_families) " " (total_decoration) " total families are identical."

    }
}

// return the total number of families and the number that are identical
fn n_families_and_n_identical(run: &DiffResults) -> (usize, usize) {
    let mut family_stats = HashMap::new();

    for (target, is_perfect) in run
        .success
        .iter()
        .map(|(targ, result)| (targ, matches!(result, DiffOutput::Identical)))
        .chain(run.failure.keys().map(|targ| (targ, false)))
    {
        // all families share a config; if no config, consider all sources
        // in a given repo to be a family.
        let family = target.config_path(Path::new(""));

        let (total, num_perfect) = family_stats.entry(family).or_insert((0, 0));
        *total += 1;
        *num_perfect += is_perfect as i32;
    }

    let total_families = family_stats.len();
    let num_perfect = family_stats
        .iter()
        .filter(|(_, (total, perfect))| total == perfect)
        .count();
    (total_families, num_perfect)
}

/// Count # targets impacted by each diff type (e.g. table or table size)
fn make_summary_report(current: &DiffResults) -> Markup {
    let mut results = current
        .success
        .values()
        .filter_map(|diff| match diff {
            DiffOutput::Diffs(diffs) => Some(diffs),
            DiffOutput::Identical => None,
        })
        .flat_map(|diff| diff.iter().filter(|(k, _)| *k != "total"))
        .fold(HashMap::<&str, i32>::new(), |mut acc, e| {
            *acc.entry(e.0).or_default() += 1;
            acc
        })
        .into_iter()
        .collect::<Vec<_>>();
    results.sort_by_key(|(item, count)| (-*count, *item));

    if results.is_empty() {
        return html!();
    }

    html! {
        div.summary_report {
            h3 id="summary-report" { "Summary" }
            table {
                thead {
                    tr {
                        th { "Tag" }
                        th { "Targets with diff" }
                    }
                }
                @for (tag, count) in results {
                    tr {
                        td { (tag) }
                        td { (count) }
                    }
                }
            }
        }

    }
}

/// make the list of fonts that were both compiled successfully.
fn make_diff_report(
    current: &DiffResults,
    prev: &DiffResults,
    sources: &BTreeMap<PathBuf, String>,
    annotations: &BTreeMap<Target, Vec<Annotation>>,
    cache_dir: &Path,
    tool_1_category_name: &str,
    tool_2_category_name: &str,
) -> Markup {
    fn get_total_diff_ratios(results: &DiffResults) -> BTreeMap<&Target, f32> {
        results
            .success
            .iter()
            .map(|(k, v)| {
                (
                    k,
                    match v {
                        DiffOutput::Identical => 100.0,
                        DiffOutput::Diffs(d) => {
                            // sometimes the output is rounded up to 100 but is
                            // not actually identical: we want to not show that as 100!
                            let diff_perc = d.get("total").unwrap().ratio().unwrap() * 100.0;
                            diff_perc.min(99.999)
                        }
                    },
                )
            })
            .collect()
    }

    let get_repo_url = |id: &Target| {
        sources
            .get(id.repo_path())
            .map(String::as_str)
            .unwrap_or("#")
    };

    let current_diff = get_total_diff_ratios(current);
    let prev_diff = get_total_diff_ratios(prev);
    let mut current_diff = current_diff.into_iter().collect::<Vec<_>>();
    current_diff.sort_by_key(|(_, r)| -(r * 1e6) as i64);

    let mut items = Vec::new();
    for (target, ratio) in &current_diff {
        let diff_details = current.success.get(*target).unwrap();
        let prev_details = prev.success.get(*target);
        let prev_ratio = prev_diff.get(target).copied();
        // don't include 100% matches in results unless they are new
        if *ratio == 100.0 && prev_ratio == Some(100.0) {
            continue;
        }

        let repo_url = get_repo_url(target);
        let ttx_command = target.repro_command(repo_url, cache_dir);
        let onclick = format!("event.preventDefault(); copyText(\"{ttx_command}\");");
        let decoration = make_delta_decoration(*ratio, prev_ratio, More::IsBetter);
        let changed_tag_list = list_different_tables(diff_details).unwrap_or_default();

        let diff_table =
            format_diff_report_detail_table(diff_details, prev_details, tool_1_category_name, tool_2_category_name);

        let annotation_list = format_annotations(target, annotations);

        let details = html! {
            div.diff_info {
                (diff_table)
                a href = (repo_url) { "view source repository" }
                " "
                a href = "" onclick = (onclick) { "copy reproduction command" }
                " "
                (annotation_list)
            }
        };

        // avoid .9995 printing as 100%
        let ratio_fmt = format!("{:.3}%", (ratio * 1000.0).floor() / 1000.0);
        let maybe_annotation_icon = if annotations.contains_key(target) {
            " ✎"
        } else {
            ""
        };
        let target_description = make_target_description(target);

        items.push(html! {
            details {
                summary {
                    span.font_path {
                        (target_description) (maybe_annotation_icon)
                    }
                    span.diff_result { (ratio_fmt) " " (decoration) }
                    span.changed_tag_list { (changed_tag_list) }
                }
                (details)
            }
        });
    }

    let matching_familes = make_matching_families_info(current, prev, sources);
    html! {
        div.diff_report {
            h3 id="diff-report" { "Diffs" }
            div.matching_families { (matching_familes) }
            @for item in items {
                (item)
            }
        }
    }
}

fn format_annotations(target: &Target, annotations: &BTreeMap<Target, Vec<Annotation>>) -> Markup {
    let Some(annotations) = annotations.get(target) else {
        let target = target.to_string();
        let onclick = format!("event.preventDefault(); openModal(\"{target}\");",);
        return html! {
            a href = ("#") onclick = (onclick) { "new annotation" }

        };
    };
    let make_link_part = |annotation: &Annotation| {
        if let Some(link) = annotation.link.as_ref() {
            html! {
               ": " a href = (link) { (link) }
            }
        } else {
            Default::default()
        }
    };
    html! {
        div.annotations {
            h5 { "annotations" }
            ul {
                @for annotation in annotations {
                    li {
                        (annotation.text) (make_link_part(annotation))
                    }
                }
                li { em {"(to add or change, manually edit annotations.json)"  } }
            }
        }
    }
}

fn make_target_description(target: &Target) -> Markup {
    let bare_path = target.source_path(Path::new(""));
    let source = bare_path.file_name().unwrap().to_str().unwrap();
    let annotation = format!("{} + {}", 
        annotation_for_tool(&target.tool_1(), target), 
        annotation_for_tool(&target.tool_2(), target));
    html! {
        (source)
            " "
            em { "(" (annotation) ")" }
    }
}

fn annotation_for_tool(tool: &Tool, target: &Target) -> String {
    let name = tool.versioned_name();

    match tool.tool_management() {
        ToolManagement::ManagedByGfTools if target.config.file_stem() != Some(OsStr::new("config"))=> {
            format!("{}, {}", name, target.config.display())
        },
        _ => name.to_string(),
    }
}

fn make_error_report(
    current: &DiffResults,
    prev: &DiffResults,
    sources: &BTreeMap<PathBuf, String>,
    cache_dir: &Path,
    tool_1_category_name: &str,
    tool_2_category_name: &str,
) -> Markup {
    // Generic tool names are used for JSON keys.
    let current_tool_1 = get_compiler_failures(current, TOOL_1_NAME);
    let prev_tool_1 = get_compiler_failures(prev, TOOL_1_NAME);
    let current_tool_2 = get_compiler_failures(current, TOOL_2_NAME);
    let prev_tool_2 = get_compiler_failures(prev, TOOL_2_NAME);

    let current_both = current_tool_1
        .keys()
        .copied()
        .filter(|k| current_tool_2.contains_key(k))
        .collect::<BTreeSet<_>>();
    let prev_both = prev_tool_1
        .keys()
        .copied()
        .filter(|k| prev_tool_2.contains_key(k))
        .collect::<BTreeSet<_>>();

    let current_other = get_other_failures(current);
    let prev_other = get_other_failures(prev);
    
    let tool_1 = if current_tool_1.len() - current_both.len() > 0 {
        make_error_report_group(
            tool_1_category_name.as_ref(),
            TOOL_1_NAME,
            current_tool_1
                .keys()
                .copied()
                .filter(|k| !current_both.contains(k))
                .map(|k| (k, !prev_tool_1.contains_key(k))),
            |path| {
                current_tool_1
                    .get(path)
                    .copied()
                    .map(format_compiler_error)
                    .unwrap_or_default()
            },
            sources,
            cache_dir,
        )
    } else {
        Default::default()
    };

    let tool_2 = if current_tool_2.len() - current_both.len() > 0 {
        make_error_report_group(
            tool_2_category_name.as_ref(),
            TOOL_2_NAME,
            current_tool_2
                .keys()
                .copied()
                .filter(|k| !current_both.contains(k))
                .map(|k| (k, !prev_tool_2.contains_key(k))),
            |path| {
                current_tool_2
                    .get(path)
                    .copied()
                    .map(format_compiler_error)
                    .unwrap_or_default()
            },
            sources,
            cache_dir,
        )
    } else {
        Default::default()
    };

    let both = if !current_both.is_empty() {
        make_error_report_group(
            "both",
            "both",
            current_both
                .iter()
                .copied()
                .map(|k| (k, !prev_both.contains(k))),
            |path| {
                let tool_1_err = current_tool_1
                    .get(path)
                    .copied()
                    .map(format_compiler_error)
                    .unwrap_or_default();
                let tool_2_err = current_tool_2
                    .get(path)
                    .copied()
                    .map(format_compiler_error)
                    .unwrap_or_default();

                html! {
                    .h5 { (tool_1_category_name) }
                    (tool_1_err)
                    .h5 { (tool_2_category_name) }
                    (tool_2_err)
                }
            },
            sources,
            cache_dir,
        )
    } else {
        Default::default()
    };

    let other = if !current_other.is_empty() {
        make_error_report_group(
            "other",
            "other",
            current_other
                .keys()
                .copied()
                .map(|k| (k, !prev_other.contains_key(k))),
            |path| {
                let msg = current_other.get(path).copied().unwrap_or_default();
                html! {
                    div.backtrace {
                        (msg)
                    }
                }
            },
            sources,
            cache_dir,
        )
    } else {
        Default::default()
    };

    html! {
        (tool_1)
        (tool_2)
        (both)
        (other)
    }
}

fn format_compiler_error(err: &CompilerFailure) -> Markup {
    html! {
            div.backtrace {
            div.stderr { (err.stderr) }

        }
    }
}

fn list_different_tables(current: &DiffOutput) -> Option<String> {
    let changed = current
        .iter_tables()
        .filter(|x| *x != "total")
        .collect::<Vec<_>>()
        .join(", ");
    if changed.is_empty() {
        return None;
    }
    Some(format!("({changed})"))
}

/// for a given diff, the detailed information on per-table changes
fn format_diff_report_detail_table(
    current: &DiffOutput,
    prev: Option<&DiffOutput>,
    tool_1_category_name: &str,
    tool_2_category_name: &str,
) -> Markup {
    let value_decoration = |table: &str, value: DiffValue| -> Markup {
        let prev_value = match prev {
            None => None,
            Some(DiffOutput::Identical) => Some(DiffValue::Ratio(1.0)),
            Some(DiffOutput::Diffs(tables)) => tables.get(table).cloned(),
        };

        // size reporting is sort of hacked on, and doesn't really follow the same pattern
        // as table diffs; the diff % we show in this case is the ratio between the two
        // sizes. For instance a value of +60% means fontmake is 40% the size of fontc.
        // negative numbers mean fontc is smaller than fontmake.
        if table.starts_with("sizeof") {
            if let (DiffValue::Ratio(r), Some(DiffValue::Ratio(prev))) =
                (&value, prev_value.as_ref())
            {
                return make_delta_decoration(
                    r.abs() as i32,
                    Some(prev.abs() as i32),
                    More::IsWorse,
                );
            }
            return Default::default();
        }

        match (value, prev_value) {
            (DiffValue::Ratio(r), None) | (DiffValue::Ratio(r), Some(DiffValue::Only(_))) => {
                make_delta_decoration(r * 100.0, None, More::IsBetter)
            }
            (DiffValue::Ratio(r), Some(DiffValue::Ratio(p))) => {
                make_delta_decoration(r * 100.0, Some(p * 100.0), More::IsBetter)
            }

            (DiffValue::Only(_), Some(DiffValue::Ratio(p))) => {
                make_delta_decoration(0.0, Some(p * 100.), More::IsBetter)
            }
            // if only one compiler is writing this and previously none were...
            // that seems weird/unlikely and I don't see a useful thing to report
            (DiffValue::Only(_), _) => Default::default(),
        }
    };

    // if we are identical, we use this empty set as a placeholder so the types
    // work below.
    let empty = BTreeMap::new();

    let diffs = match current {
        DiffOutput::Identical => &empty,
        DiffOutput::Diffs(diffs) => diffs,
    };

    // the current report doesn't include tables that match, but if something
    // didn't match in the prev report but matches now we still want to include it
    let all_changed_tables = current
        .iter_tables()
        .chain(prev.into_iter().flat_map(|x| x.iter_tables()))
        .collect::<BTreeSet<_>>();

    let all_items = all_changed_tables
        .into_iter()
        .map(|table| {
            let value = diffs.get(table).cloned().unwrap_or(DiffValue::Ratio(1.0));
            (table, value)
        })
        .collect::<Vec<_>>();

    if all_items.is_empty() {
        html!()
    } else {
        html! {
            table {
                thead {
                    tr {
                        th.diff_table scope = "col" { "table" }
                        th.diff_value scope = "col" { "value" }
                    }
                }
                @for (table, value) in all_items {
                    tr.table_diff_row {
                        td.table_diff_name { (table) }
                        @if table.starts_with("sizeof") {

                            td.table_diff_value {
                                (value.as_n_of_bytes()) "B " ( {value_decoration(table, value) })
                            }
                        } @else {
                            td.table_diff_value {
                                @match value {
                                    DiffValue::Ratio(_) => { (value) " " ( {value_decoration(table, value) }) },
                                    DiffValue::Only(compiler) => {
                                        // Replace generic `tool_1`/`tool_2`
                                        // string with actual tool name.
                                        @if compiler == TOOL_1_NAME {
                                            (tool_1_category_name) " only"
                                        } @else {
                                            (tool_2_category_name) " only"
                                        }
                                    }
                                }
                            }
                        }
                    }
                }
            }
        }
    }
}

fn make_error_report_group<'a>(
    group_name: &str,
    id_prefix: &str,
    paths_and_if_is_new_error: impl Iterator<Item = (&'a Target, bool)>,
    details: impl Fn(&Target) -> Markup,
    sources: &BTreeMap<PathBuf, String>,
    cache_dir: &Path,
) -> Markup {
    let items = make_error_report_group_items(paths_and_if_is_new_error, details, sources, cache_dir);

    let elem_id = format!("{id_prefix}-failures");
    html! {
        div.error_report {
            h3 id=(elem_id) { (group_name) " failures" }
            div.failures {
                (items)
            }
        }
    }
}

fn make_error_report_group_items<'a>(
    paths_and_if_is_new_error: impl Iterator<Item = (&'a Target, bool)>,
    details: impl Fn(&Target) -> Markup,
    sources: &BTreeMap<PathBuf, String>,
    cache_dir: &Path,
) -> Markup {
    let get_repo_url = |id: &Target| {
        sources
            .get(id.repo_path())
            .map(String::as_str)
            .unwrap_or("#")
    };
    let make_repro_command = |target: &Target| {
        let url = get_repo_url(target);
        let ttx_command = target.repro_command(url, cache_dir);
        format!("event.preventDefault(); copyText(\"{ttx_command}\");",)
    };
    html! {
        @for (path, is_new) in paths_and_if_is_new_error {
            details.report_group_item {
                summary {
                    (path)
                     @if is_new { " 🆕" }
            }
                    div.diff_info {
                        a href = (get_repo_url(path)) { "view source repository" }
                        " "
                        a href = "" onclick = (make_repro_command(path)) { "copy reproduction command" }
                    }

                (details(path))
            }
        }
    }
}

fn get_other_failures(results: &DiffResults) -> BTreeMap<&Target, &str> {
    results
        .failure
        .iter()
        .filter_map(|(id, r)| match r {
            DiffError::CompileFailed(_) => None,
            DiffError::Other(err) => Some((id, err.as_str())),
        })
        .collect()
}

// failures that result from us not being able to access a repo in the target list
fn format_repo_failures(failures: &BTreeMap<String, String>) -> Markup {
    if failures.is_empty() {
        return Default::default();
    }

    html! {
        div.repo_failures {
            h4 { "failed to find targets for " (failures.len()) " repos" }
            ul {
                @for (repo, reason) in failures {
                    li {
                        (repo) ": '" (reason) "'"
                    }
                }
            }
        }
    }
}

fn format_added_and_removed(prev: &DiffResults, current: &DiffResults) -> Markup {
    let all_prev = prev.targets().collect::<BTreeSet<_>>();
    let all_current = current.targets().collect::<BTreeSet<_>>();

    let added = all_current.difference(&all_prev).collect::<BTreeSet<_>>();
    let removed = all_prev.difference(&all_current).collect::<BTreeSet<_>>();

    let added_list = if !added.is_empty() {
        html! {
            h4 {"Added "(added.len()) " new targets"}
            ul {
                @for target in added {
                    li {
                        (target)

                    }

                }
            }
        }
    } else {
        Default::default()
    };

    let removed_list = if !removed.is_empty() {
        html! {
            h4 {"Lost "(removed.len()) " old targets"}
            ul {
                @for target in removed {
                    li {
                        (target)

                    }

                }
            }
        }
    } else {
        Default::default()
    };

    html! {
        (added_list)
        (removed_list)
    }
}

fn get_compiler_failures<'a>(
    results: &'a DiffResults,
    compiler: &str,
) -> BTreeMap<&'a Target, &'a CompilerFailure> {
    let get_err = |err: &'a DiffError| {
        let DiffError::CompileFailed(compfail) = err else {
            return None;
        };
        match compiler {
            // Generic tool names are used for JSON keys.
            TOOL_1_NAME => compfail.tool_1.as_ref(),
            TOOL_2_NAME => compfail.tool_2.as_ref(),
            _ => panic!("this is quite unexpected"),
        }
    };

    results
        .failure
        .iter()
        .flat_map(|(id, r)| get_err(r).map(|e| (id, e)))
        .collect()
}<|MERGE_RESOLUTION|>--- conflicted
+++ resolved
@@ -9,26 +9,18 @@
 };
 
 use crate::{
-<<<<<<< HEAD
     ci::RunConfiguration,
     tool::{
         Tool, 
         ToolType,
         ToolManagement,
     },
-=======
-    BuildType, Target,
->>>>>>> 87a75333
     error::Error,
     Target,
     ttx_diff_runner::{CompilerFailure, DiffError, DiffOutput, DiffValue},
 };
-<<<<<<< HEAD
 
 use maud::{html, Markup, PreEscaped};
-=======
-use maud::{Markup, PreEscaped, html};
->>>>>>> 87a75333
 
 use super::{DiffResults, RunSummary};
 
@@ -120,15 +112,10 @@
                     th.date scope="col" { "date" }
                     th.rev scope="col" { "rev" }
                     th.identical scope="col" { "identical" }
-<<<<<<< HEAD
+                    th.total scope="col" { "targets" }
+                    th.identical_perc scope="col" { "identical %" }
                     th.tool_1_err scope="col" { (tool_1_head) }
                     th.tool_2_err scope="col" { (tool_2_head) }
-=======
-                    th.total scope="col" { "targets" }
-                    th.identical_perc scope="col" { "identical %" }
-                    th.fontc_err scope="col" { "fontc 💥" }
-                    th.fontmake_err scope="col" { "fontmake 💥" }
->>>>>>> 87a75333
                     th.both_err scope="col" { "both 💥" }
                     th.other_err scope="col" { "other 💥" }
                     th.diff_erc scope="col" { "similarity %" }
