#!/usr/bin/env python3
"""Helper for comparing `fontc` (Rust) vs `fontmake` (Python) or Glyphs 3 vs
Glyphs 4 binaries.

Turns each into `ttx`, eliminates expected sources of difference and prints
a brief summary of the result.

`fontmake` should be installed in an active virtual environment. The easiest
way to do this is probably with `pyenv` and its `pyenv-virtualenv` plugin (see
https://github.com/pyenv/pyenv-virtualenv).

Usage:
    # Rebuild with `fontc` and `fontmake` and compare.
    python resources/scripts/ttx_diff.py --tool_1_type fontc --tool_2_type fontmake ../OswaldFont/sources/Oswald.glyphs

    # Rebuild the `fontc` copy, reuse the prior `fontmake` copy (if present),
    # and compare. Useful if you are making changes to `fontc` meant to narrow
    # the diff.
    python resources/scripts/ttx_diff.py --tool_1_type fontc --tool_2_type fontmake --rebuild fontc ../OswaldFont/sources/Oswald.glyphs

    # Rebuild with `fontc` and `fontmake` (managed by `gftools`) and compare.
    # This requires a config file.
    python resources/scripts/ttx_diff.py --tool_1_type fontc_gftools --tool_2_type fontmake_gftools --config ../OswaldFont/sources/config.yaml ../OswaldFont/sources/Oswald.glyphs

    # Rebuild with Glyphs 3 and Glyphs 4 and compare. The paths to the app
    # bundles have to be specified (see below for an exception to this).
    python resources/scripts/ttx_diff.py --tool_1_type glyphsapp --tool_1_path '/Applications/Glyphs 3.3.1 (3343).app' --tool_2_type glyphsapp --tool_2_path '/Applications/Glyphs 4.0a (3837).app' ../OswaldFont/sources/Oswald.glyphs

    # For debugging of Glyphs app only: Rebuild with Glyphs 3 and Glyphs 4 and compare.
    # If tool path 1 is missing, tool 1 is automatically set to Glyphs 3, and likewise
    # tool 2 to Glyphs 4. Running instances are opened if possible.
    # The instances are _not_ terminated after the builds. Please note that this conflicts
    # with `fontc_crater` builds, which expect to be able to launch multiple instances
    # of the same Glyphs app build and thus require the instances to be terminated.
    python resources/scripts/ttx_diff.py --tool_1_type glyphsapp --tool_2_type glyphsapp ../OswaldFont/sources/Oswald.glyphs

    # Rebuild with precompiled `fontc` binary and Glyphs 4 and compare.
    python resources/scripts/ttx_diff.py --tool_1_type fontc --tool_1_path ~/fontc/target/release/fontc --tool_2_type glyphsapp --tool_2_path '/Applications/Glyphs 4.0a (3837).app' ../OswaldFont/sources/Oswald.glyphs

    # compare two precompiled fonts directly (no compilation from source)
    python resources/scripts/ttx_diff.py --font_1 path/to/font_1.ttf --font_2 path/to/font_2.ttf

JSON:
    If the `--json` flag is passed, this tool will output JSON.

    If both compilers ran successfully, this dictionary will have a single key,
    "success", which will contain a dictionary, where keys are the tags of tables
    (or another identifier) and the value is either a float representing the
    'difference ratio' (where 1.0 means identical and 0.0 means maximally
    dissimilar) or, if only one compiler produced that table, the name of that
    compiler as a string ("fontc", "glyphsapp_4" etc.).
    For example, when run in `default` or `gftools` modes, the output
    `{"success": { "GPOS": 0.99, "vmxt": "fontmake" }}` means that the "GPOS"
    table was 99%% similar, and only `fontmake` produced the "vmtx" table (and
    all other tables were identical).

    If one or both of the compilers fail to exit successfully, we will return a
    dictionary with the single key, "error", where the payload is a dictionary
    where keys are the name of the compiler that failed, and the body is a
    dictionary with "command" and "stderr" fields, where the "command" field
    is the command that was used to run that compiler.

Caching:
    It is possible to specify a custom cache directory for the font
    repositories. This is especially useful when a custom cache location is used
    for `fontc_crater`, as the same cache can be shared.
"""

import json
import os
import plistlib
import shutil
import subprocess
import sys
import time
import uuid
from abc import ABC, abstractmethod
from collections import defaultdict
from contextlib import contextmanager
from dataclasses import dataclass, field
from enum import StrEnum
from functools import cache
from pathlib import Path
from tempfile import NamedTemporaryFile
from typing import Any, Callable, Dict, Generator, List, Optional, Sequence
from urllib.parse import urlparse

import yaml
from absl import flags
from cdifflib import CSequenceMatcher as SequenceMatcher
from fontTools.designspaceLib import DesignSpaceDocument
from fontTools.misc.fixedTools import otRound
from fontTools.ttLib import TTFont
from fontTools.varLib.iup import iup_delta
from Foundation import NSURL, NSConnection, NSDistantObject
from glyphsLib import GSFont
from lxml import etree

<<<<<<< HEAD
=======
from ttx_diff import __version__
>>>>>>> 8f649070

# Since `absl` flags do not support overriding the generated flag names, the
# string values should match the lowercase versions of the constants (i. e.
# include the same underscores).
#
# Note:  This is currently a flat list like the `ToolTypeCli` enum in
# `fontc_crater/src/args.rs`. It does not separate the concepts of tool type,
# tool management and tool instance.
class ToolType(StrEnum):
    # Standalone versions
    FONTC = "fontc"
    FONTMAKE = "fontmake"

    # Managed by GFTools
    FONTC_GFTOOLS = "fontc_gftools"
    FONTMAKE_GFTOOLS = "fontmake_gftools"

    GLYPHSAPP = "glyphsapp"


FONTC_NAME = "fontc"
FONTMAKE_NAME = "fontmake"
TOOL_1_NAME = "tool_1"
TOOL_2_NAME = "tool_2"
TTX_NAME = "ttx"

FLAGS = flags.FLAGS

# used instead of a tag for the normalized mark/kern output
MARK_KERN_NAME = "(mark/kern)"

LIG_CARET_NAME = "ligcaret"

# maximum chars of stderr to include when reporting errors; prevents
# too much bloat when run in CI
MAX_ERR_LEN = 1000

# fontc and fontmake's builds may be off by a second or two in the
# head.created/modified; setting this makes them the same
if "SOURCE_DATE_EPOCH" not in os.environ:
    os.environ["SOURCE_DATE_EPOCH"] = str(int(time.time()))


# print to stderr
def eprint(*objects):
    print(*objects, file=sys.stderr)


<<<<<<< HEAD
flags.DEFINE_enum_class(
    "tool_1_type",
    default=None,
    enum_class=ToolType,
    help="Choose the type of the first tool which should be used to build fonts to compare. Note that as of 2023-05-21, we still set flags for `fontmake` to match `fontc` behavior.",
)
flags.DEFINE_string(
    "tool_1_path",
    default=None,
    help="For `fontc`: Optional path to precompiled `fontc` binary to be used as tool 1.\nFor `glyphsapp`: Required path to the application bundle of the specific Glyphs app version to be used as tool 1.\nPlease note that if a different instance of the Glyphs app with the same major version is already running, that version may be used instead.",
)
flags.DEFINE_enum_class(
    "tool_2_type",
    default=None,
    enum_class=ToolType,
    help="Choose the type of the second tool which should be used to build fonts to compare. Note that as of 2023-05-21, we still set flags for `fontmake` to match `fontc` behavior.",
)
flags.DEFINE_string(
    "tool_2_path",
    default=None,
    help="For `fontc`: Optional path to precompiled `fontc` binary to be used as tool 2.\nFor `glyphsapp`: Required path to the application bundle of the specific Glyphs app version to be used as tool 2.\nPlease note that if a different instance of the Glyphs app with the same major version is already running, that version may be used instead.",
)
flags.DEFINE_string(
    "config",
    default=None,
    help="`config.yaml` to be passed to `gftools` when using a tool managed by `gftools`",
)
flags.DEFINE_string(
    "normalizer_path",
    default=None,
    help="Optional path to precompiled `otl-normalizer` binary",
)
flags.DEFINE_string(
    "cache_path",
    default="~/.fontc_crater_cache",
    help="Optional path to custom cache location for font repositories.",
)
flags.DEFINE_enum(
    "rebuild",
    default="both",
    enum_values=["both", TOOL_1_NAME, TOOL_2_NAME, "none"],
    help="Which compilers to rebuild with if the output appears to already exist. `none` is handy when playing with `ttx_diff.py` itself.",
)
flags.DEFINE_float(
    "off_by_one_budget",
    default=0.1,
    help="The percentage of point (glyf) or delta (gvar) values allowed to differ by one without counting as a diff.",
)
flags.DEFINE_bool(
    "json", default=False, help="Print results in machine-readable JSON format."
)
flags.DEFINE_string("outdir", default=None, help="Directory to store generated files.")
flags.DEFINE_bool(
    "production_names",
    default=True,
    help="Rename glyphs to AGL-compliant names (uniXXXX, etc.) suitable for production. Disable to see the original glyph names.",
)

# fontmake - and so gftools' - static builds perform overlaps removal, but fontc
# can't do that yet, and so we default to disabling the filter to make the diff
# less noisy.
# TODO: Change the default if/when fontc gains the ability to remove overlaps.
# https://github.com/googlefonts/fontc/issues/975
flags.DEFINE_bool(
    "keep_overlaps",
    default=True,
    help="Keep overlaps when building static fonts. Disable to compare with simplified outlines.",
)
flags.DEFINE_bool(
    "keep_direction", False, "Preserve contour winding direction from source."
)
flags.DEFINE_string(
    "font_1",
    default=None,
    help="Optional path to precompiled font 1. Must be used with --font_2.",
)
flags.DEFINE_string(
    "font_2",
    default=None,
    help="Optional path to precompiled font 2. Must be used with --font_1.",
)


=======
>>>>>>> 8f649070
def to_xml_string(e) -> str:
    xml = etree.tostring(e)
    # some table diffs were mismatched because of inconsistency in ending newline
    xml = xml.strip()
    return xml


@cache
def home_str() -> str:
    return str(Path("~").expanduser())


def rel_user(fragment: Any) -> str:
    """If an absolute path is in the home directory convert to ~ form for display.

    Makes cli output closer to what you'd actually type, e.g. ~/something
    Instead of /usr/blah/blah/blah/something"""
    fragment = str(fragment)
    home = home_str()
    if fragment.startswith(home):
        fragment = "~" + fragment[len(home) :]
    return fragment


# ===============================================================================
# Running commands
# ===============================================================================


# execute a command after logging it to stderr.
# All additional kwargs are passed to subprocess.run
def log_and_run(cmd: Sequence, cwd=None, **kwargs):
    # Convert to ~ format because it's annoying to see really long usr paths
    log_cmd = " ".join(rel_user(c) for c in cmd)
    if cwd is not None:
        eprint(f"  (cd {rel_user(cwd)} && {log_cmd})")
    else:
        eprint(f"  ({log_cmd})")
    return subprocess.run(
        cmd,
        text=True,
        cwd=cwd,
        capture_output=True,
        **kwargs,
    )


def run_ttx(font_file: Path):
    ttx_file = font_file.with_suffix(".ttx")
    # if this exists we're allowed to reuse it
    if ttx_file.is_file():
        eprint(f"reusing {rel_user(ttx_file)}")
        return ttx_file

    cmd = [
        TTX_NAME,
        "-o",
        ttx_file.name,
        font_file.name,
    ]
    log_and_run(cmd, font_file.parent, check=True)
    return ttx_file


# generate a simple text repr for gpos for this font, with retry
def run_normalizer(normalizer_bin: Path, font_file: Path, table: str):
    if table == "gpos":
        out_path = font_file.with_suffix(".markkern.txt")
    elif table == "gdef":
        out_path = font_file.with_suffix(f".{LIG_CARET_NAME}.txt")
    else:
        raise ValueError(f"unknown table for normalizer: '{table}'")

    if out_path.exists():
        eprint(f"reusing {rel_user(out_path)}")
    NUM_RETRIES = 5
    for i in range(NUM_RETRIES + 1):
        try:
            return try_normalizer(normalizer_bin, font_file, out_path, table)
        except subprocess.CalledProcessError as e:
            time.sleep(0.1)
            if i >= NUM_RETRIES:
                raise e
            eprint(f"normalizer failed with code '{e.returncode}'', retrying")


# we had a bug where this would sometimes hang in mysterious ways, so we may
# call it multiple times if it fails
def try_normalizer(normalizer_bin: Path, font_file: Path, out_path: Path, table: str):
    NORMALIZER_TIMEOUT = 60 * 10  # ten minutes
    if not out_path.is_file():
        cmd = [
            normalizer_bin.absolute(),
            font_file.name,
            "-o",
            out_path.name,
            "--table",
            table,
        ]
        log_and_run(cmd, font_file.parent, check=True, timeout=NORMALIZER_TIMEOUT)
        # if we finished running and there's no file then there's no output:
        if not out_path.is_file():
            return ""
    with open(out_path) as f:
        return f.read()


# ===============================================================================
# Building fonts with `fontc` and `fontmake`
# ===============================================================================


class BuildFail(Exception):
    """An exception raised if a compiler fails."""

    def __init__(self, cmd: Sequence, msg: str):
        self.command = list(str(c) for c in cmd)
        self.msg = msg


# run a font compiler
def build(cmd: Sequence, build_dir: Optional[Path], **kwargs):
    output = log_and_run(cmd, build_dir, **kwargs)
    if output.returncode != 0:
        raise BuildFail(cmd, output.stderr or output.stdout)


# Standalone `fontc` (not managed by `gftools`)
def build_fontc(
    source: Path, fontc_bin_path: Path, build_dir: Path, font_file_name: str
):
    out_file = build_dir / font_file_name
    if out_file.exists():
        eprint(f"reusing {rel_user(out_file)}")
        return
    cmd = [
        fontc_bin_path,
        "--build-dir",
        ".",
        "-o",
        out_file.name,
        source,
        "--emit-debug",
    ]
    if FLAGS.keep_direction:
        cmd.append("--keep-direction")
    if not FLAGS.production_names:
        cmd.append("--no-production-names")
    build(cmd, build_dir)


# Standalone `fontmake` (not managed by `gftools`)
def build_fontmake(source: Path, build_dir: Path, font_file_name: str):
    out_file = build_dir / font_file_name
    if out_file.exists():
        eprint(f"reusing {rel_user(out_file)}")
        return
    variable = source_is_variable(source)
    buildtype = "variable"
    if not variable:
        buildtype = "ttf"
    cmd = [
        FONTMAKE_NAME,
        "-o",
        buildtype,
        "--output-path",
        out_file.name,
        "--drop-implied-oncurves",
        # helpful for troubleshooting
        "--debug-feature-file",
        "debug.fea",
    ]
    if FLAGS.keep_direction:
        cmd.append("--keep-direction")
    if not FLAGS.production_names:
        cmd.append("--no-production-names")
    if FLAGS.keep_overlaps and not variable:
        cmd.append("--keep-overlaps")
    cmd.append(str(source))

    build(cmd, build_dir)


@contextmanager
def modified_gftools_config(
    maybe_path_to_move_config: Optional[Path],
    cmdline: List[str],
    extra_args: Sequence[str],
) -> Generator[None, None, None]:
    """Modify the gftools config file to add extra arguments.

    A temporary config file is created with the extra args added to the
    `extraFontmakeArgs` key, and replaces the original config file in the
    command line arguments' list, which is modified in-place.
    The temporary file is deleted after the context manager exits.
    If the extra_args list is empty, the context manager does nothing.

    Args:
        cmdline: The command line arguments passed to gftools. This must include
            the path to a config.yaml file.
        extra_args: Extra arguments to add to the config file. Can be empty.
    """
    if extra_args:
        try:
            config_idx, config_path = next(
                (
                    (i, arg)
                    for i, arg in enumerate(cmdline)
                    if arg.endswith((".yaml", ".yml"))
                )
            )
        except StopIteration:
            raise ValueError(
                "No config file found in command line arguments. "
                "Please provide a config.yaml file."
            )

        with open(config_path, "r") as f:
            config = yaml.safe_load(f)

        config["extraFontmakeArgs"] = " ".join(
            config.get("extraFontmakeArgs", "").split(" ") + extra_args
        )

        config_dir = maybe_path_to_move_config or Path(config_path).parent

        with NamedTemporaryFile(
            mode="w",
            prefix="config_",
            suffix=".yaml",
            delete=False,
            dir=config_dir,
        ) as f:
            yaml.dump(config, f)
        temp_path = Path(f.name)

        cmdline[config_idx] = temp_path

    # if the build later fails for any reason, we still want to delete the temp file
    try:
        yield
    finally:
        if extra_args:
            temp_path.unlink()


def run_gftools(
    source: Path,
    config_path: Path,
    build_dir: Path,
    font_file_name: str,
    fontc_bin_path: Optional[Path] = None,
):
    out_file = build_dir / font_file_name
    if out_file.exists():
        eprint(f"reusing {rel_user(out_file)}")
        return
    out_dir = build_dir / "gftools_temp_dir"
    if out_dir.exists():
        shutil.rmtree(out_dir)
    cmd = [
        "gftools",
        "builder",
        config_path,
        "--experimental-simple-output",
        out_dir,
        "--experimental-single-source",
        source.name,
    ]
    if fontc_bin_path is not None:
        cmd += ["--experimental-fontc", fontc_bin_path]

    extra_args = []
    if FLAGS.keep_overlaps:
        # (we only want this for the statics but it's a noop for variables)
        extra_args.append("--keep-overlaps")
    if not FLAGS.production_names:
        extra_args.append("--no-production-names")

    maybe_new_config_path = path_to_move_external_config(source, config_path)
    with modified_gftools_config(maybe_new_config_path, cmd, extra_args):
        build(cmd, None)

    # return a concise error if gftools produces != one output
    contents = list(out_dir.iterdir()) if out_dir.exists() else list()
    if not contents:
        raise BuildFail(cmd, "gftools produced no output")
    elif len(contents) != 1:
        contents = [p.name for p in contents]
        raise BuildFail(cmd, f"gftools produced multiple outputs: {contents}")
    copy(contents[0], out_file)

    if out_dir.exists():
        shutil.rmtree(out_dir)


def path_to_move_external_config(source: Path, config: Path) -> Optional[Path]:
    source_repo = find_repo_root(source)
    config_repo = find_repo_root(config)

    if source_repo != config_repo:
        return source_repo


def find_repo_root(path: Path) -> Optional[Path]:
    if path.is_dir() and path.joinpath(".git").exists():
        return path
    elif path.parent == path:
        return None
    else:
        return find_repo_root(path.parent)


def source_is_variable(path: Path) -> bool:
    if path.suffix == ".ufo":
        return False
    if path.suffix == ".designspace":
        dspace = DesignSpaceDocument.fromfile(path)
        return len(dspace.sources) > 1
    if path.suffix == ".glyphs" or path.suffix == ".glyphspackage":
        font = GSFont(path)
        return len(font.masters) > 1
    # fallback to variable, the existing default, but we should never get here?
    return True


def copy(old, new):
    shutil.copyfile(old, new)
    return new


# ===============================================================================
# Building fonts with Glyphs.app
# ===============================================================================


# Initial number of tries to establish a JSTalk connection to an already running
# instance of Glyphs.app.
INITIAL_CONNECTION_TRIES = 3


# Maximum number of tries to establish a JSTalk connection to a Glyphs.app
# instance that we just launched.
MAX_CONNECTION_TRIES = 10


BASE_BUNDLE_IDENTIFIER = "com.GeorgSeifert.Glyphs"


# `fontc_crater/ttx_diff_runner.rs` expects nothing but JSON on `stdout`,
# so we log status messages only if we are not in JSON output mode.
def print_if_not_json(message: str):
    if not FLAGS.json:
        print(message)


# This function has been adapted from `Glyphs remote scripts/Glyphs.py`
# in the `https://github.com/schriftgestalt/GlyphsSDK` repository.
def application_with_version(major_version: int) -> (NSDistantObject, str, str):
    bundle_identifier = f"{BASE_BUNDLE_IDENTIFIER}{major_version}"

    # First, try to establish a connection to a running app matching the
    # bundle identifier. We need only a low number of maximum tries because we
    # would not have to wait for the app to launch.
    proxy = application_proxy(bundle_identifier, INITIAL_CONNECTION_TRIES)
    if proxy is not None:
        version = proxy.versionString()
        build_number = proxy.buildNumber()
        if version is None or build_number is None:
            print(
                f"Cannot determine version or build number for application with bundle identifier {bundle_identifier}"
            )
            return None, None, None

        print(f"Found running instance of Glyphs {version} (build {build_number})")
        return proxy, version, build_number

    # There is no running app, or another error occurred.
    # Try to launch the app via the bundle identifier.
    # `-F` opens the application “fresh” (without restoring windows). This is important
    #  when relaunching the app after a crash.
    # `-g` opens the application in the background.
    # `-j` opens the application hidden (its windows are not visible).
    # We are _not_ launching a new instance in this case.
    print_if_not_json(f"Opening application for bundle identifier {bundle_identifier}")
    os.system(f"open -b {bundle_identifier} -F -g -j")

    # Try to establish a connection to the running app.
    proxy = application_proxy(bundle_identifier, MAX_CONNECTION_TRIES)
    if proxy is None:
        return None, None, None

    version = proxy.versionString()
    build_number = proxy.buildNumber()
    if version is None or build_number is None:
        print(
            f"Cannot determine version or build number for application with bundle identifier {bundle_identifier}"
        )
        return None, None, None

    print(f"Launched instance of Glyphs {version} (build {build_number})")
    return proxy, version, build_number


# This function has been adapted from `Glyphs remote scripts/Glyphs.py`
# in the `https://github.com/schriftgestalt/GlyphsSDK` repository.
def application_at_path(bundle_path: str) -> (NSDistantObject, str, str):
    version, build_number = app_bundle_version(bundle_path)
    if version is None or build_number is None:
        print(
            f"Cannot determine version or build number for application bundle at {bundle_path}"
        )
        return None, None, None

    major_version = version.split(".", 1)[0]

    # The registered name of a Glyphs app instance can include the build number.
    # We add a UUID to support multiple instances of the same build running simultaneously.
    # The UUID is passed to the app when launching it with the `open` command below.
    proxy_uuid = uuid.uuid4()
    registered_name = (
        f"{BASE_BUNDLE_IDENTIFIER}{major_version}.{build_number}.{proxy_uuid}"
    )

    # First, try to establish a connection to a running app matching the
    # registered name. We need only a low number of maximum tries because we
    # would not have to wait for the app to launch.
    proxy = application_proxy(registered_name, INITIAL_CONNECTION_TRIES)
    if proxy is not None:
        print(f"Found running instance of Glyphs {version} (build {build_number})")
        return proxy, version, build_number

    # There is no running app, or another error occurred. Try to launch the app
    # via the provided bundle path.
    # `-F` opens the application “fresh” (without restoring windows). This is important
    #  when relaunching the app after a crash.
    # `-g` opens the application in the background.
    # `-j` opens the application hidden (its windows are not visible).
    # `-n` opens a new instance of the application, enabling multiple simultaneous exports.
    print_if_not_json(f"Opening application at {bundle_path}")
    os.system(
        f"open -a '{bundle_path}' -F -g -j -n --args -GSProxyPortNameUUID {proxy_uuid}"
    )

    # Try to establish a connection to the running app.
    proxy = application_proxy(registered_name, MAX_CONNECTION_TRIES)
    if proxy is None:
        return None, None, None

    print(f"Launched instance of Glyphs {version} (build {build_number})")
    return proxy, version, build_number


# Returns the version and build numbers of the application at the given bundle
# path. Returns `None` for values that cannot be found.
def app_bundle_version(bundle_path) -> (Optional[str], Optional[str]):
    info_plist_path = os.path.join(bundle_path, "Contents", "Info.plist")
    if not os.path.exists(info_plist_path):
        raise FileNotFoundError(f"Info.plist not found at: {info_plist_path}")

    with open(info_plist_path, "rb") as f:
        plist = plistlib.load(f)

    # CFBundleShortVersionString is the user-facing version
    # CFBundleVersion is typically a build number
    version = plist.get("CFBundleShortVersionString", None)
    build_number = plist.get("CFBundleVersion", None)
    return version, build_number


# This function has been adapted from `Glyphs remote scripts/Glyphs.py`
# in the `https://github.com/schriftgestalt/GlyphsSDK` repository.
#
# The registered name should have the following format:
#
#     com.GeorgSeifert.Glyphs(V)[.BBBB][.UUID]
#
# `V` is the major version (currently 3 or 4).
# `BBBB` is an optional build number (e. g. 3343 for Glyphs 3.3.1).
# `UUID` is an optional UUID that identifies one instance of a given build.
# This is required when running multiple instances of the same build to speed up `fontc_crater`.
#
# Returns `None` if the connection could not be established.
def application_proxy(registered_name: str, max_tries: int) -> NSDistantObject:
    conn = None
    tries = 1

    print_if_not_json(f"Looking for a JSTalk connection to {registered_name}")
    while (conn is None) and (tries < max_tries):
        conn = NSConnection.connectionWithRegisteredName_host_(registered_name, None)
        tries = tries + 1

        if not conn:
            print_if_not_json(
                f"Could not find connection, trying again ({tries} of {max_tries})"
            )
            time.sleep(1)

    if not conn:
        print_if_not_json(f"Failed to find a JSTalk connection to {registered_name}")
        return None

    return conn.rootProxy()


# This function has been adapted from `Glyphs remote scripts/testExternal.py`
# in the `https://github.com/schriftgestalt/GlyphsSDK` repository.
def exportFirstInstance(
    proxy: NSDistantObject,
    source: Path,
    build_dir: Path,
    out_file_name: str,
    should_terminate: bool,
):
    out_file = build_dir / out_file_name
    if out_file.exists():
        print_if_not_json(f"reusing {out_file}")
        return

    source_path = source.as_posix()
    build_dir_path = build_dir.as_posix()

    doc = proxy.openDocumentWithContentsOfFile_display_(source_path, False)
    print_if_not_json(f"Exporting {doc.displayName()} to {build_dir_path}")

    font = doc.font()
    instance = font.instances()[0]

    arguments = {
        "ExportFormat": "OTF",
        "Destination": NSURL.fileURLWithPath_(build_dir_path),
    }
    if not FLAGS.production_names:
        # Glyphs defaults to True.
        arguments["useProductionNames"] = False
    if FLAGS.keep_overlaps:
        # Glyphs defaults to True for non-variable fonts.
        arguments["removeOverlap"] = False

    try:
        result = instance.generate_(arguments)
    except Exception as e:
        # Catch Glyphs app crash and report as error.
        cmd = []
        cmd.append(str(source))
        cmd.append(str(out_file_name))

        if should_terminate:
            # Terminate app just in case.
            terminate_macos_app(proxy)

        raise BuildFail(cmd, str(e))

    doc.close()

    if result[0] != "Success":
        # Even though we do not have an actual command for Glyphs exports,
        # we construct one which can be passed to `BuildFail`.
        cmd = []
        for k, v in arguments.items():
            cmd.append(k)
            cmd.append(v)

        cmd.append(str(source))
        cmd.append(str(out_file_name))

        # If not successful, `result` is a list of `NSError` objects.
        errors_string = "; ".join(error.localizedDescription() for error in result)

        if should_terminate:
            # Terminate app before exiting the function.
            terminate_macos_app(proxy)

        raise BuildFail(cmd, errors_string)

    # Rename file to our standard name.
    temp_file = Path(result[1]).resolve()
    temp_file_name = temp_file.name
    file_to_rename = build_dir / temp_file_name
    file_to_rename.rename(out_file)

    if should_terminate:
        # Terminate app exiting the function.
        terminate_macos_app(proxy)


def terminate_macos_app(proxy: NSDistantObject):
    try:
        proxy.terminate_(None)
    except Exception as e:
        if "NSInvalidReceivePortException" in str(e):
            print_if_not_json(
                "Application is terminating. Ignoring expected exception."
            )
        else:
            cmd = []
            raise BuildFail(cmd, str(e))


# ===============================================================================
# Normalizing tables
# ===============================================================================


def get_name_to_id_map(ttx: etree.ElementTree):
    return {
        el.attrib["nameID"]: el.text
        for el in ttx.xpath(
            "//name/namerecord[@platformID='3' and @platEncID='1' and @langID='0x409']"
        )
    }


def name_id_to_name(ttx, xpath, attr):
    id_to_name = get_name_to_id_map(ttx)
    for el in ttx.xpath(xpath):
        if attr is None:
            if el.text is None:
                continue
            name_id = el.text
            # names <= 255 have specific assigned slots, names > 255 not
            if int(name_id) <= 255:
                continue
            name = id_to_name.get(name_id, f"NonExistingNameID {name_id}").strip()
            el.text = name
        else:
            if attr not in el.attrib:
                continue
            # names <= 255 have specific assigned slots, names > 255 not
            name_id = el.attrib[attr]
            if int(name_id) <= 255:
                continue
            name = id_to_name.get(name_id, f"NonExistingNameID {name_id}").strip()
            el.attrib[attr] = name


def normalize_name_ids(ttx: etree.ElementTree):
    name = ttx.find("name")
    if name is None:
        return

    records = name.xpath(".//namerecord")
    for record in records:
        name.remove(record)
        # User-defined name IDs get replaced by there value where they are
        # used, so the ID itself is not interesting and we replace them with a
        # fixed value
        if int(record.attrib["nameID"]) > 255:
            record.attrib["nameID"] = "USER_ID"

    records = sorted(
        records,
        key=lambda x: (
            x.attrib["platformID"],
            x.attrib["platEncID"],
            x.attrib["langID"],
            x.attrib["nameID"],
            x.text,
        ),
    )

    for record in records:
        name.append(record)

    # items keep their indentation when we reorder them, so reindent everything
    etree.indent(name)


def find_table(ttx, tag):
    return select_one(ttx, f"/ttFont/{tag}")


def select_one(container, xpath):
    el = container.xpath(xpath)
    if len(el) != 1:
        raise IndexError(f"Wanted 1 name element, got {len(el)}")
    return el[0]


def drop_weird_names(ttx):
    drops = []
    d = ttx.xpath(
        "//name/namerecord[@platformID='1' and @platEncID='0' and @langID='0x0']"
    )
    if d:
        drops.extend(d)

    d = ttx.xpath("//name/namerecord[@nameID='5']")
    if d:
        drops.extend(d)
    for drop in drops:
        drop.getparent().remove(drop)


def erase_checksum_and_dates(ttx):
    el = select_one(ttx, "//head/checkSumAdjustment")
    del el.attrib["value"]
    el = select_one(ttx, "//head/created")
    del el.attrib["value"]
    el = select_one(ttx, "//head/modified")
    del el.attrib["value"]


def stat_like_fontmake(ttx):
    try:
        el = find_table(ttx, "STAT")
    except IndexError:
        return
    ver = select_one(el, "Version")
    if ver.attrib["value"] != "0x00010002":
        # nop
        return

    # fontc likes to write STAT 1.2, fontmake prefers 1.1
    # Version 1.2 adds support for the format 4 axis value table
    # So until such time as we start writing format 4 axis value tables it doesn't matter
    ver.attrib["value"] = "0x00010001"


def normalize_all_offcurve_starting_point(contour):
    """Rotate an all-offcurve contour to start at point closest to origin.

    When multiple points are equidistant from the origin, the first one encountered
    (lowest index) is selected as the starting point.

    This is to address differences in starting points of all-offcurve TrueType
    quadratic contours between fontc and fontmake.

    fontmake preserves the original off-curve starting point from the UFO source,
    while fontc creates a synthetic on-curve point at the midpoint between first
    and last off-curve points due to kurbo::BezPath needing some on-curve point
    to move_to. When contours are reversed (default behavior without --keep-direction
    flag), this results in different starting points in the final TrueType output.

    See: <https://github.com/googlefonts/fontc/issues/1653>
    """
    pts = contour.xpath("./pt")
    if not pts or not all(pt.get("on") == "0" for pt in pts):
        return  # Not an all-offcurve contour

    # Find point closest to origin
    min_idx = min(
        range(len(pts)),
        key=lambda i: int(pts[i].get("x", 0)) ** 2 + int(pts[i].get("y", 0)) ** 2,
    )

    # Rotate if needed
    if min_idx != 0:
        contour[:] = pts[min_idx:] + pts[:min_idx]
        # Fix indentation after rotation
        etree.indent(contour, level=3)


# https://github.com/googlefonts/fontc/issues/1107
def normalize_glyf_contours(
    tool_1_ttx: etree.ElementTree, tool_2_ttx: etree.ElementTree
) -> tuple[dict[str, list[int]], dict[str, list[int]]]:
    """Reorders contours when they are identical between tools 1 and 2.

    If contours differ (e.g., different starting points), leaves
    them in their original order to avoid misleading diffs.

    For all-offcurve contours, normalizes the starting point to be the point
    closest to the origin before comparison.

    Returns a tuple of two dicts, one for tool 1 and one for tool 2, containing
    the new order of prior point indices for each glyph, later used for sorting
    gvar contours.
    """
    tool_1_point_orders: dict[str, list[int]] = {}
    tool_2_point_orders: dict[str, list[int]] = {}

    # Get glyphs from both TTX trees
    tool_1_glyphs = {g.attrib["name"]: g for g in tool_1_ttx.xpath("//glyf/TTGlyph")}
    tool_2_glyphs = {g.attrib["name"]: g for g in tool_2_ttx.xpath("//glyf/TTGlyph")}

    # Only process glyphs that exist in both outputs
    for glyph_name in tool_1_glyphs.keys() & tool_2_glyphs.keys():
        tool_1_glyph = tool_1_glyphs[glyph_name]
        tool_2_glyph = tool_2_glyphs[glyph_name]

        tool_1_contours = tool_1_glyph.xpath("./contour")
        tool_2_contours = tool_2_glyph.xpath("./contour")

        # Skip glyphs with mismatched contour counts
        if len(tool_1_contours) != len(tool_2_contours):
            continue

        # Normalize all-offcurve contours to start at point closest to origin
        for contour in tool_1_contours + tool_2_contours:
            normalize_all_offcurve_starting_point(contour)

        # Compare contours as sets to see if they're identical (ignoring order)
        tool_1_strings = {to_xml_string(c) for c in tool_1_contours}
        tool_2_strings = {to_xml_string(c) for c in tool_2_contours}

        if tool_1_strings == tool_2_strings:
            # Contours are identical, just in different order - normalize both
            _normalize_single_glyph(tool_1_glyph, tool_1_contours, tool_1_point_orders)
            _normalize_single_glyph(tool_2_glyph, tool_2_contours, tool_2_point_orders)
        # If sets don't match, skip normalization - leave original order

    return tool_1_point_orders, tool_2_point_orders


def _normalize_single_glyph(
    glyph: etree.Element,
    contours: list[etree.Element],
    point_orders: dict[str, list[int]],
):
    """Helper function to normalize contour order within a single glyph.

    Contours are sorted alphabetically by xml string representation.

    The `point_orders` dict is used to store the new order of prior point
    indices for this glyph.
    """
    # annotate each contour with the range of point indices it covers
    with_range: list[tuple[range, etree.Element]] = []
    points_seen = 0
    for contour in contours:
        points_here = len(contour.xpath("./pt"))
        with_range.append((range(points_seen, points_seen + points_here), contour))
        points_seen += points_here
    annotated = sorted(with_range, key=lambda a: to_xml_string(a[1]))

    # sort by string representation, and skip if nothing has changed
    normalized = [contour for _, contour in annotated]
    if normalized == contours:
        return

    # normalized contours should be inserted before any other TTGlyph's
    # subelements (e.g. instructions)
    for contour in contours:
        glyph.remove(contour)
    non_contours = list(glyph)
    for el in non_contours:
        glyph.remove(el)
    glyph.extend(normalized + non_contours)

    # store new indices order
    name = glyph.attrib["name"]
    point_orders[name] = [idx for indices, _ in annotated for idx in indices]


def normalize_gvar_contours(ttx: etree.ElementTree, point_orders: dict[str, list[int]]):
    """Reorder gvar points to match normalised glyf order."""

    for glyph in ttx.xpath("//gvar/glyphVariations"):
        name = glyph.attrib["glyph"]
        order = point_orders.get(name)

        # skip glyph if glyf normalisation did not change its point order
        if order is None:
            continue

        # apply the same order to every tuple
        for tup in glyph.xpath("./tuple"):
            deltas = tup.xpath("./delta")
            assert len(order) + 4 == len(deltas), "gvar is not dense"

            # reorder and change index to match new position
            reordered = []
            for new_idx, old_idx in enumerate(order):
                delta = deltas[old_idx]  # always present as gvars are densified
                delta.attrib["pt"] = str(new_idx)
                reordered.append(delta)
            reordered += deltas[-4:]  # phantom points

            # normalized points should be inserted after any other tuple
            # subelements (e.g. coordinates)
            for delta in deltas:
                tup.remove(delta)
            non_deltas = list(tup)
            for el in non_deltas:
                tup.remove(el)
            tup.extend(non_deltas + reordered)


def normalize_null_tags(ttx: etree.ElementTree, xpath: str, attr):
    """replace the tag 'NONE' with the tag '    '"""
    for el in ttx.xpath(xpath):
        if attr:
            if el.attrib.get(attr, "") == "NONE":
                el.attrib[attr] = "    "
        else:
            if el.text == "NONE":
                el.text = "    "


# https://github.com/googlefonts/fontc/issues/1173
def erase_type_from_stranded_points(ttx):
    for contour in ttx.xpath("//glyf/TTGlyph/contour"):
        points = contour.xpath("./pt")
        if len(points) == 1:
            points[0].attrib["on"] = "irrelevent"


# only fontc emits name 25 currently, don't treat that as an error
def allow_fontc_only_variations_postscript_prefix(tool_1, tool_2):
    xpath_to_name_25 = "/ttFont/name/namerecord[@nameID='25']"
    tool_1_name25 = tool_1.xpath(xpath_to_name_25)
    tool_2_name25 = tool_2.xpath(xpath_to_name_25)
    if tool_1_name25 and not tool_2_name25:
        for n in tool_1_name25:
            n.getparent().remove(n)
    elif tool_2_name25 and not tool_1_name25:
        for n in tool_2_name25:
            n.getparent().remove(n)


# This method is one of the few where it matters which tool is `fontc` and
# which is `fontmake`.
def allow_some_off_by_ones(fontc, fontmake, container, name_attr, coord_holder):
    fontmake_num_coords = len(fontmake.xpath(f"//{container}/{coord_holder}"))
    off_by_one_budget = int(FLAGS.off_by_one_budget / 100.0 * fontmake_num_coords)
    spent = 0
    if off_by_one_budget == 0:
        return

    coord_tag = coord_holder.rpartition("/")[-1]
    # put all the containers into a dict to make querying more efficient:

    fontc_items = {x.attrib[name_attr]: x for x in fontc.xpath(f"//{container}")}
    for fontmake_container in fontmake.xpath(f"//{container}"):
        name = fontmake_container.attrib[name_attr]
        fontc_container = fontc_items.get(name)
        if fontc_container is None:
            continue

        fontc_els = [el for el in fontc_container.iter() if el.tag == coord_tag]
        fontmake_els = [el for el in fontmake_container.iter() if el.tag == coord_tag]

        if len(fontc_els) != len(fontmake_els):
            eprint(
                f"length of {container} '{name}' differs ({len(fontc_els)}/{len(fontmake_els)}), skipping"
            )
            continue

        for fontmake_el, fontc_el in zip(fontc_els, fontmake_els):
            for attr in ("x", "y"):
                delta_x = abs(
                    float(fontmake_el.attrib[attr]) - float(fontc_el.attrib[attr])
                )
                if 0.0 < delta_x <= 1.0:
                    fontc_el.attrib["diff_adjusted"] = "1"
                    fontmake_el.attrib["diff_adjusted"] = "1"
                    fontc_el.attrib[attr] = fontmake_el.attrib[attr]
                    spent += 1
                if spent >= off_by_one_budget:
                    eprint(
                        f"WARN: ran out of budget ({off_by_one_budget}) to fix off-by-ones in {container}"
                    )
                    return

    if spent > 0:
        eprint(
            f"INFO fixed {spent} off-by-ones in {container} (budget {off_by_one_budget})"
        )


# In various cases we have a list of indices where the order doesn't matter;
# often fontc sorts these and fontmake doesn't, so this lets us sort them there.
def sort_indices(ttx, table_tag: str, container_xpath: str, el_name: str):
    table = ttx.find(table_tag)
    if table is None:
        return
    containers = table.xpath(f"{container_xpath}")
    for container in containers:
        indices = [el for el in container.iter() if el.tag == el_name]
        values = sorted(int(v.attrib["value"]) for v in indices)
        for i, index in enumerate(indices):
            index.attrib["value"] = str(values[i])


# the same sets can be assigned different ids, but normalizer
# will resolve them to the actual glyphs and here we can just sort
def sort_gdef_mark_filter_sets(ttx: etree.ElementTree):
    markglyphs = ttx.xpath("//GDEF//MarkGlyphSetsDef")
    if markglyphs is None or len(markglyphs) == 0:
        return

    assert len(markglyphs) == 1
    markglyphs = markglyphs[0]

    coverages = sorted(
        markglyphs.findall("Coverage"), key=lambda cov: [g.attrib["value"] for g in cov]
    )
    for c in coverages:
        markglyphs.remove(c)

    id_map = {c.attrib["index"]: str(i) for (i, c) in enumerate(coverages)}
    for i, c in enumerate(coverages):
        c.attrib["index"] = str(i)
        markglyphs.append(c)

    # remap any MarkFilteringSet nodes that might not get normalized (in contextual
    # pos lookups e.g., or in GSUB)

    for mark_set in ttx.xpath("//MarkFilteringSet"):
        mark_set.attrib["value"] = id_map.get(mark_set.attrib["value"])

    # items keep their indentation when we reorder them, so reindent everything
    etree.indent(markglyphs, level=3)


LOOKUPS_TO_SKIP = set([2, 3, 4, 5, 6])  # pairpos, cursive, markbase, marklig, markmark


def remove_mark_and_kern_and_curs_lookups(ttx):
    gpos = ttx.find("GPOS")
    if gpos is None:
        return
    # './/Lookup' xpath selects all the 'Lookup' elements that are descendants of
    # the current 'GPOS' node - no matter where they are under it.
    # Most importantly, this _excludes_ GSUB lookups, which shouldn't be pruned.
    for lookup in gpos.xpath(".//Lookup"):
        lookup_type_el = lookup.find("LookupType")
        lookup_type = int(lookup_type_el.attrib["value"])
        is_extension = lookup_type == 9
        if is_extension:
            # For extension lookups, take the lookup type of the wrapped subtables;
            # all extension subtables share the same lookup type so checking only
            # the first is enough.
            ext_subtable = lookup.find("ExtensionPos")
            lookup_type = int(ext_subtable.find("ExtensionLookupType").attrib["value"])
        if lookup_type not in LOOKUPS_TO_SKIP:
            continue
        # remove all the elements but the type:
        to_remove = [child for child in lookup if child.tag != "LookupType"]
        for child in to_remove:
            lookup.remove(child)
        if is_extension:
            lookup_type_el.attrib["value"] = str(lookup_type)


# this all gets handled by otl-normalizer
def remove_gdef_lig_caret_and_var_store(ttx: etree.ElementTree):
    gdef = ttx.find("GDEF")
    if gdef is None:
        return

    for ident in ["LigCaretList", "VarStore"]:
        subtable = gdef.find(ident)
        if subtable is not None:
            gdef.remove(subtable)


# reassign class ids within a ClassDef, matching the fontc behaviour.
# returns a map of new -> old ids, which can be used to reorder elements that
# used the class ids as indices
def remap_class_def_ids_like_fontc(
    class_def: etree.ElementTree, glyph_map: Dict[str, int]
) -> Dict[int, int]:
    current_classes = defaultdict(list)
    for glyph in class_def.xpath(".//ClassDef"):
        cls = glyph.attrib["class"]
        current_classes[cls].append(glyph.attrib["glyph"])

    # match the sorting used in write-fonts by using the min GID as the tiebreaker
    # https://github.com/googlefonts/fontations/blob/3fcc52e/write-fonts/src/tables/layout/builders.rs#L183-L189
    new_order = sorted(
        current_classes.values(), key=lambda s: (-len(s), min(glyph_map[g] for g in s))
    )
    new_order_map = {name: i + 1 for (i, cls) in enumerate(new_order) for name in cls}
    result = dict()
    for glyph in class_def.xpath(".//ClassDef"):
        cls = glyph.attrib["class"]
        new = new_order_map.get(glyph.attrib["glyph"])
        glyph.attrib["class"] = str(new)
        result[new] = int(cls)
    return result


def reorder_rules(lookup: etree.ElementTree, new_order: Dict[int, int], rule_name: str):
    # the rules can exist as siblings of other non-rule elements, so we can't just
    # clear all children and set them in the same order.
    # instead we remove them and then append them back in order, using 'addnext'
    # to ensure that we're inserting them at the right location.
    orig_order = [el for el in lookup.iterchildren(tag=rule_name)]
    if len(orig_order) == 0:
        return
    prev_el = orig_order[0].getprevious()
    for el in orig_order:
        lookup.remove(el)

    for ix in range(len(orig_order)):
        prev_ix = new_order.get(ix, ix)
        el = orig_order[prev_ix]
        el.set("index", str(ix))
        prev_el.addnext(el)
        prev_el = el

    # there was a funny issue where if we moved the last element elsewhere
    # in the ordering it would end up having incorrect indentation, so just
    # reindent everything to be safe.
    etree.indent(lookup, level=4)


# for each named child in container, remap the 'value' attribute using the new ordering
def remap_values(
    container: etree.ElementTree, new_order: Dict[int, int], child_name: str
):
    # for the original use we need to map from new to old, but here we need the reverse
    rev_map = {v: k for (k, v) in new_order.items()}
    for el in container.iterchildren(child_name):
        old = int(el.attrib["value"])
        el.attrib["value"] = str(rev_map[old])


# fontmake and fontc assign glyph classes differently for class-based tables;
# fontc uses GIDs but fontmake uses glyph names, so we reorder them to be consistent.
def reorder_contextual_class_based_rules(
    ttx: etree.ElementTree, tag: str, glyph_map: Dict[str, int]
):
    if tag == "GSUB":
        chain_name = "ChainContextSubst"
        class_set_name = "ChainSubClassSet"
        class_rule_name = "ChainSubClassRule"

    elif tag == "GPOS":
        chain_name = "ChainContextPos"
        class_set_name = "ChainPosClassSet"
        class_rule_name = "ChainPosClassRule"
    else:
        raise ValueError("must be one of 'GPOS' or 'GSUB'")

    table = ttx.find(tag)
    if table is None:
        return
    for lookup in table.xpath(".//Lookup"):
        for chain_ctx in lookup.findall(chain_name):
            if chain_ctx is None or int(chain_ctx.attrib["Format"]) != 2:
                continue
            input_class_order = remap_class_def_ids_like_fontc(
                chain_ctx.find("InputClassDef"), glyph_map
            )
            reorder_rules(chain_ctx, input_class_order, class_set_name)
            backtrack_class_order = remap_class_def_ids_like_fontc(
                chain_ctx.find("BacktrackClassDef"), glyph_map
            )
            lookahead_class_order = remap_class_def_ids_like_fontc(
                chain_ctx.find("LookAheadClassDef"), glyph_map
            )
            for class_set in chain_ctx.findall(class_set_name):
                for class_rule in class_set.findall(class_rule_name):
                    remap_values(class_rule, input_class_order, "Input")
                    remap_values(class_rule, backtrack_class_order, "Backtrack")
                    remap_values(class_rule, lookahead_class_order, "LookAhead")


def fill_in_gvar_deltas(
    tree_1: etree.ElementTree,
    ttf_1: Path,
    tree_2: etree.ElementTree,
    ttf_2: Path,
):
    font_1 = TTFont(ttf_1)
    font_2 = TTFont(ttf_2)
    dense_count_1 = densify_gvar(font_1, tree_1)
    dense_count_2 = densify_gvar(font_2, tree_2)

    if dense_count_1 + dense_count_2 > 0:
        eprint(
            f"densified {dense_count_1} glyphVariations in tool 1, {dense_count_2} in tool 2"
        )


def densify_gvar(font: TTFont, ttx: etree.ElementTree):
    gvar = ttx.find("gvar")
    if gvar is None:
        return 0
    glyf = font["glyf"]
    hMetrics = font["hmtx"].metrics
    vMetrics = getattr(font.get("vmtx"), "metrics", None)

    total_deltas_filled = 0
    for variations in gvar.xpath(".//glyphVariations"):
        coords, g = glyf._getCoordinatesAndControls(
            variations.attrib["glyph"], hMetrics, vMetrics
        )
        total_deltas_filled += int(densify_one_glyph(coords, g.endPts, variations))

    return total_deltas_filled


def densify_one_glyph(coords, ends, variations: etree.ElementTree):
    did_work = False
    for tuple_ in variations.findall("tuple"):
        deltas = [None] * len(coords)
        for delta in tuple_.findall("delta"):
            idx = int(delta.attrib["pt"])
            if idx >= len(deltas):
                continue
            deltas[idx] = (int(delta.attrib["x"]), int(delta.attrib["y"]))

        if any(d is None for d in deltas):
            did_work = True
            filled_deltas = iup_delta(deltas, coords, ends)
            for delta in tuple_.findall("delta"):
                tuple_.remove(delta)

            new_deltas = [
                {"pt": str(i), "x": str(otRound(x)), "y": str(otRound(y))}
                for (i, (x, y)) in enumerate(filled_deltas)
            ]
            for attrs in new_deltas:
                new_delta = etree.Element("delta", attrs)
                tuple_.append(new_delta)

            etree.indent(tuple_, level=3)

    return did_work


# Reduce noise specific to `fontmake`.
# Run this before the general `reduce_diff_noise` function.
def reduce_diff_noise_fontmake(fontmake: etree.ElementTree):
    fontmake_glyph_map = {
        el.attrib["name"]: int(el.attrib["id"])
        for el in fontmake.xpath("//GlyphOrder/GlyphID")
    }

    sort_indices(fontmake, "GPOS", "//Feature", "LookupListIndex")
    sort_indices(fontmake, "GSUB", "//LangSys", "FeatureIndex")
    sort_indices(fontmake, "GSUB", "//DefaultLangSys", "FeatureIndex")
    reorder_contextual_class_based_rules(fontmake, "GSUB", fontmake_glyph_map)
    reorder_contextual_class_based_rules(fontmake, "GPOS", fontmake_glyph_map)


def reduce_diff_noise(tool_1: etree.ElementTree, tool_2: etree.ElementTree):
    for ttx in (tool_1, tool_2):
        # different name ids with the same value is fine
        name_id_to_name(ttx, "//NamedInstance", "subfamilyNameID")
        name_id_to_name(ttx, "//NamedInstance", "postscriptNameID")
        name_id_to_name(ttx, "//AxisNameID", "value")
        name_id_to_name(ttx, "//UINameID", "value")
        name_id_to_name(ttx, "//AxisNameID", None)
        name_id_to_name(ttx, "//ValueNameID", "value")
        name_id_to_name(ttx, "//ElidedFallbackNameID", "value")
        normalize_null_tags(ttx, "//OS_2/achVendID", "value")

        # deal with https://github.com/googlefonts/fontmake/issues/1003
        drop_weird_names(ttx)

        # for matching purposes checksum is just noise
        erase_checksum_and_dates(ttx)

        stat_like_fontmake(ttx)
        remove_mark_and_kern_and_curs_lookups(ttx)

        erase_type_from_stranded_points(ttx)
        remove_gdef_lig_caret_and_var_store(ttx)
        sort_gdef_mark_filter_sets(ttx)

        # sort names within the name table (do this at the end, so ids are correct
        # for earlier steps)
        normalize_name_ids(ttx)

    # Normalize glyf contour order but only when contours are identical
    tool_1_point_orders, tool_2_point_orders = normalize_glyf_contours(tool_1, tool_2)
    normalize_gvar_contours(tool_1, tool_1_point_orders)
    normalize_gvar_contours(tool_2, tool_2_point_orders)

    allow_fontc_only_variations_postscript_prefix(tool_1, tool_2)

    allow_some_off_by_ones(tool_1, tool_2, "glyf/TTGlyph", "name", "/contour/pt")
    allow_some_off_by_ones(
        tool_1, tool_2, "gvar/glyphVariations", "glyph", "/tuple/delta"
    )


# ===============================================================================
# Generating output
# ===============================================================================


# given a font file, return a dictionary of tags -> size in bytes
def get_table_sizes(fontfile: Path) -> dict[str, int]:
    cmd = [TTX_NAME, "-l", str(fontfile)]
    stdout = log_and_run(cmd, check=True).stdout
    result = dict()

    for line in stdout.strip().splitlines()[3:]:
        split = line.split()
        result[split[0]] = int(split[2])

    return result


# return a dict of table tag -> size difference
# only when size difference exceeds some threshold
def check_sizes(font_file_1: Path, font_file_2: Path):
    THRESHOLD = 1 / 10
    sizes_1 = get_table_sizes(font_file_1)
    sizes_2 = get_table_sizes(font_file_2)

    output = dict()
    shared_keys = set(sizes_1.keys() & sizes_2.keys())

    for key in shared_keys:
        len_1 = sizes_1[key]
        len_2 = sizes_2[key]
        len_ratio = min(len_1, len_2) / max(len_1, len_2)
        if (1 - len_ratio) > THRESHOLD:
            if len_2 > len_1:
                rel_len = len_2 - len_1
                eprint(f"{key} {len_1} {len_2} {len_ratio:.3} {rel_len}")
                output[key] = rel_len
            elif len_1 > len_2:
                rel_len = len_1 - len_2
                eprint(f"{key} {len_2} {len_1} {len_ratio:.3} {rel_len}")
                output[key] = rel_len

    return output


# returns a dictionary of {"compiler_name":  {"tag": "xml_text"}}
def generate_output(
    build_dir: Path,
    otl_norm_bin: Path,
    tool_1_type: ToolType,
    tool_1_name: str,
    font_file_1: Path,
    tool_2_type: ToolType,
    tool_2_name: str,
    font_file_2: Path,
):
    ttx_1 = run_ttx(font_file_1)
    ttx_2 = run_ttx(font_file_2)
    gpos_1 = run_normalizer(otl_norm_bin, font_file_1, "gpos")
    gpos_2 = run_normalizer(otl_norm_bin, font_file_2, "gpos")
    gdef_1 = run_normalizer(otl_norm_bin, font_file_1, "gdef")
    gdef_2 = run_normalizer(otl_norm_bin, font_file_2, "gdef")

    tree_1 = etree.parse(ttx_1)
    tree_2 = etree.parse(ttx_2)
    fill_in_gvar_deltas(tree_1, font_file_1, tree_2, font_file_2)

    fontmake_tree = None
    if tool_1_type == ToolType.FONTMAKE or tool_1_type == ToolType.FONTMAKE_GFTOOLS:
        fontmake_tree = tree_1
    elif tool_2_type == ToolType.FONTMAKE or tool_2_type == ToolType.FONTMAKE_GFTOOLS:
        fontmake_tree = tree_2
    if fontmake_tree:
        reduce_diff_noise_fontmake(fontmake=fontmake_tree)

    reduce_diff_noise(tree_1, tree_2)

    map_1 = extract_comparables(tree_1, build_dir, tool_1_name)
    map_2 = extract_comparables(tree_2, build_dir, tool_2_name)

    if tool_1_type == ToolType.GLYPHSAPP and tool_2_type == ToolType.GLYPHSAPP:
        # Remove BASE table when comparing two Glyphs app versions. We know that
        # it is written only by Glyphs 4+, so we can ignore it in the comparison.
        if ("BASE" in map_1) ^ ("BASE" in map_2):
            map_1.pop("BASE", None)
            map_2.pop("BASE", None)

    size_diffs = check_sizes(font_file_1, font_file_2)
    map_1[MARK_KERN_NAME] = gpos_1
    map_2[MARK_KERN_NAME] = gpos_2
    if len(gdef_1):
        map_1[LIG_CARET_NAME] = gdef_1
    if len(gdef_2):
        map_2[LIG_CARET_NAME] = gdef_2

    # Use generic tool names as JSON keys.
    result = {TOOL_1_NAME: map_1, TOOL_2_NAME: map_2}
    if len(size_diffs) > 0:
        result["sizes"] = size_diffs

    return result


def print_output(
    build_dir: Path,
    output: dict[str, dict[str, Any]],
    tool_1_name: str,
    tool_2_name: str,
):
    map_1 = output[TOOL_1_NAME]
    map_2 = output[TOOL_2_NAME]
    print("COMPARISON")
    t1 = set(map_1.keys())
    t2 = set(map_2.keys())
    if t1 != t2:
        if t1 - t2:
            tags = ", ".join(f"'{t}'" for t in sorted(t1 - t2))
            print(f"  Only {tool_1_name} produced {tags}")

        if t2 - t1:
            tags = ", ".join(f"'{t}'" for t in sorted(t2 - t1))
            print(f"  Only {tool_2_name} produced {tags}")

    for tag in sorted(t1 & t2):
        t1s = map_1[tag]
        t2s = map_2[tag]
        if t1s == t2s:
            print(f"  Identical '{tag}'")
        else:
            difference = diff_ratio(t1s, t2s)
            p1 = build_dir / path_for_output_item(tag, tool_1_name)
            p2 = build_dir / path_for_output_item(tag, tool_2_name)
            print(f"  DIFF '{tag}', {rel_user(p1)} {rel_user(p2)} ({difference:.3%})")
    if output.get("sizes"):
        print("SIZE DIFFERENCES")
    for tag, diff in output.get("sizes", {}).items():
        print(f"SIZE DIFFERENCE: '{tag}': {diff}B")


def jsonify_output(
    output: dict[str, dict[str, Any]],
):
    map_1 = output[TOOL_1_NAME]
    map_2 = output[TOOL_2_NAME]
    sizes = output.get("sizes", {})
    all_tags = set(map_1.keys()) | set(map_2.keys())
    out = dict()
    same_lines = 0
    different_lines = 0
    for tag in all_tags:
        if tag not in map_1:
            different_lines += len(map_2[tag])
            out[tag] = TOOL_2_NAME
        elif tag not in map_2:
            different_lines += len(map_1[tag])
            out[tag] = TOOL_1_NAME
        else:
            s1 = map_1[tag]
            s2 = map_2[tag]
            if s1 != s2:
                ratio = diff_ratio(s1, s2)
                n_lines = max(len(s1), len(s2))
                same_lines += int(n_lines * ratio)
                different_lines += int(n_lines * (1 - ratio))
                out[tag] = ratio
            else:
                same_lines += len(s1)

    # then also add in size differences, if any
    for tag, size_diff in sizes.items():
        out[f"sizeof({tag})"] = size_diff
        # hacky: we don't want to be perfect if we have a size diff,
        # so let's pretend that whatever our size diff is, it corresponds
        # to some fictional table 100 lines liong
        different_lines += 100

    overall_diff_ratio = same_lines / (same_lines + different_lines)
    out["total"] = overall_diff_ratio
    return {"success": out}


def print_json(output):
    as_json = json.dumps(output, indent=2, sort_keys=True)
    print(as_json)


# given the ttx for a font, return a map of tags -> xml text for each root table.
# also writes the xml to individual files
def extract_comparables(font_xml, build_dir: Path, compiler: str) -> dict[str, str]:
    comparables = dict()
    tables = {e.tag: e for e in font_xml.getroot()}
    for tag in sorted(e.tag for e in font_xml.getroot()):
        table_str = to_xml_string(tables[tag])
        path = build_dir / f"{compiler}.{tag}.ttx"
        path.write_bytes(table_str)
        comparables[tag] = table_str

    return comparables


# the line-wise ratio of difference, i.e. the fraction of lines that are the same
def diff_ratio(text1: str, text2: str) -> float:
    lines1 = text1.splitlines()
    lines2 = text2.splitlines()
    m = SequenceMatcher(None, lines1, lines2)
    return m.quick_ratio()


def path_for_output_item(tag_or_normalizer_name: str, compiler: str) -> str:
    if tag_or_normalizer_name == MARK_KERN_NAME:
        return f"{compiler}.markkern.txt"
    else:
        return f"{compiler}.{tag_or_normalizer_name}.ttx"


# log or print as json any compilation failures (and exit if there were any)
def report_errors_and_exit_if_there_were_any(errors: dict):
    if len(errors) == 0:
        return
    for error in errors.values():
        cmd = error["command"]
        stderr = error["stderr"]
        eprint(f"command '{cmd}' failed: '{stderr}'")

    if FLAGS.json:
        print_json({"error": errors})
    sys.exit(2)


# for reproducing crater results we have a syntax that lets you specify a repo
# url as the source. in this scheme we pass the path to the particular source
# (relative the repo root) as a url fragment
def resolve_source(source: str, cache_dir: Path) -> Path:
    if source.startswith("git@") or source.startswith("https://"):
        source_url = urlparse(source)
        repo_path = source_url.fragment
        org_name = source_url.path.split("/")[-2]
        repo_name = source_url.path.split("/")[-1]
        sha = source_url.query
        local_repo = (cache_dir / org_name / repo_name).resolve()
        if not local_repo.parent.is_dir():
            local_repo.parent.mkdir(parents=True)
        if not local_repo.is_dir():
            cmd = ("git", "clone", source_url._replace(fragment="", query="").geturl())
            print("Running", " ".join(cmd), "in", local_repo.parent)
            subprocess.run(cmd, cwd=local_repo.parent, check=True)
        else:
            print(f"Reusing existing {rel_user(local_repo)}")

        if len(sha) > 0:
            log_and_run(("git", "checkout", sha), cwd=local_repo, check=True)
        source = local_repo / repo_path
    else:
        source = Path(source)
    if not source.exists():
        sys.exit(f"No such source: {source}")
    return source


def delete_things_we_must_rebuild(
    rebuild: str,
    font_file_1: Path,
    font_file_2: Path,
    skip_fonts: bool = False,
):
    font_files = []
    if rebuild == TOOL_1_NAME or rebuild == "both":
        font_files.append(font_file_1)
    if rebuild == TOOL_2_NAME or rebuild == "both":
        font_files.append(font_file_2)

    for font_file in font_files:
        paths = [
            font_file.with_suffix(".ttx"),
            font_file.with_suffix(".markkern.txt"),
            font_file.with_suffix(".ligcaret.txt"),
        ]
        if not skip_fonts:
            paths.append(font_file)
        for path in paths:
            if path.exists():
                print(f"Deleting {rel_user(path)}")
                os.remove(path)


# returns the path to the compiled binary
def build_crate(manifest_path: Path):
    cmd = ["cargo", "build", "--release", "--manifest-path", str(manifest_path)]
    log_and_run(cmd, cwd=None, check=True)


def get_crate_path(
    bin_path: Optional[str], fontc_repo_root: Optional[Path], crate_name: str
) -> Path:
    """Get path to a crate binary, building it if in fontc repo, or finding in PATH.

    Args:
        bin_path: Path provided via CLI flag
        fontc_repo_root: Path to fontc repository root (if we're in one)
        crate_name: Name of the crate (e.g., "fontc" or "otl-normalizer")

    Returns:
        Path to the binary

    Raises:
        SystemExit: If binary cannot be found or built
    """
    if bin_path:
        path = Path(bin_path)
        if not path.is_file():
            sys.exit(f"Specified {crate_name} path '{path}' does not exist")
        return path

    # If we're in the fontc repo, try to build it
    if fontc_repo_root is not None:
        manifest_path = fontc_repo_root / crate_name / "Cargo.toml"
        if manifest_path.is_file():
            built_path = fontc_repo_root / "target" / "release" / crate_name
            build_crate(manifest_path)
            if built_path.is_file():
                return built_path

    # Try to find in PATH
    which_result = shutil.which(crate_name)
    if which_result:
        return Path(which_result)

    # Give helpful error message
    sys.exit(
        f"Could not find '{crate_name}' binary. Please either:\n"
        f"  1. Specify the path with --{crate_name}_path flag\n"
        f"  2. Install {crate_name} and ensure it's in your PATH\n"
        f"  3. Run from the fontc repository root to build it automatically"
    )


# ===============================================================================
# Tool definitions
# ===============================================================================


@dataclass
class Tool(ABC):
    source: Path

    # Subclasses should return their specific tool type.
    @property
    @abstractmethod
    def type(self) -> ToolType:
        pass

    # Subclasses may override the tool name, e. g. by appending a version.
    @property
    def name(self) -> str:
        return self.type

    # Subclasses may override the font file extension.
    @property
    def font_file_extension(self) -> str:
        return "ttf"

    # Subclasses should return their specific build action as a closure.
    @abstractmethod
    def build_action(
        self, build_dir: Path, font_file_name: str = None
    ) -> Callable[[], None]:
        pass

    # Central method for building and exception handling (internal).
    def _build(self, build_action: Callable[[], None]) -> Optional[dict]:
        try:
            build_action()
        except BuildFail as e:
            return {
                "command": " ".join(e.command),
                "stderr": e.msg[-MAX_ERR_LEN:],
            }

        return None

    # Call this method to generate the specific build action and start a build.
    def run(self, build_dir: Path, font_file_name: str = None) -> Optional[dict]:
        action = self.build_action(build_dir, font_file_name)
        return self._build(action)


@dataclass
class FontcTool(Tool):
    fontc_repo_root: Path
    fontc_bin_str: str = None

    _fontc_bin_path: Path = field(init=False, repr=False)

    def __post_init__(self):
        has_precompiled_fonts = FLAGS.font_1 is not None
        if not has_precompiled_fonts:
            self._fontc_bin_path = get_crate_path(
                self.fontc_bin_str, self.fontc_repo_root, FONTC_NAME
            )
            assert self._fontc_bin_path.is_file(), (
                f"fontc path '{self._fontc_bin_path}' does not exist"
            )

    # Created once, read-only.
    @property
    def fontc_bin_path(self):
        return self._fontc_bin_path


@dataclass(unsafe_hash=True)
class StandaloneFontcTool(FontcTool):
    @property
    def type(self) -> ToolType:
        return ToolType.FONTC

    def build_action(
        self, build_dir: Path, font_file_name: str = None
    ) -> Callable[[], None]:
        def action():
            build_fontc(self.source, self.fontc_bin_path, build_dir, font_file_name)

        return action


@dataclass(unsafe_hash=True)
class GfToolsFontcTool(FontcTool):
    @property
    def type(self) -> ToolType:
        return ToolType.FONTC_GFTOOLS

    def build_action(
        self, build_dir: Path, font_file_name: str = None
    ) -> Callable[[], None]:
        def action():
            run_gftools(
                self.source,
                FLAGS.config,
                build_dir,
                font_file_name,
                self.fontc_bin_path,
            )

        return action


@dataclass(unsafe_hash=True)
class StandaloneFontmakeTool(Tool):
    @property
    def type(self) -> ToolType:
        return ToolType.FONTMAKE

    def build_action(
        self, build_dir: Path, font_file_name: str = None
    ) -> Callable[[], None]:
        def action():
            build_fontmake(self.source, build_dir, font_file_name)

        return action


@dataclass(unsafe_hash=True)
class GfToolsFontmakeTool(Tool):
    @property
    def type(self) -> ToolType:
        return ToolType.FONTMAKE_GFTOOLS

    def build_action(
        self, build_dir: Path, font_file_name: str = None
    ) -> Callable[[], None]:
        def action():
            run_gftools(self.source, FLAGS.config, build_dir, font_file_name)

        return action


@dataclass(unsafe_hash=True)
class GlyphsAppTool(Tool):
    # On initialization, set either the bundle path or the major version.
    bundle_path: str = None
    major_version: int = None

    # Created once, internal.
    _glyphsapp_proxy: NSDistantObject = field(init=False, repr=False)

    _version: str = None
    _build_number: str = None

    def __post_init__(self):
        if self.bundle_path is not None and self.major_version is None:
            self._glyphsapp_proxy, self._version, self._build_number = (
                application_at_path(self.bundle_path)
            )
            if self._glyphsapp_proxy is None:
                sys.exit(f"No JSTalk connection to Glyphs app at {self.bundle_path}")

        elif self.bundle_path is None and self.major_version is not None:
            self._glyphsapp_proxy, self._version, self._build_number = (
                application_with_version(self.major_version)
            )
            if self._glyphsapp_proxy is None:
                sys.exit(f"No JSTalk connection to Glyphs {self.major_version} app")

        else:
            sys.exit("Must specify either bundle path or major version for Glyphs app")

    @property
    def type(self) -> ToolType:
        return ToolType.GLYPHSAPP

    @property
    def name(self) -> str:
        underscored_version = self._version.replace(".", "_")
        return f"{self.type}_{underscored_version}_{self._build_number}"

    @property
    def font_file_extension(self) -> str:
        return "otf"

    def build_action(
        self, build_dir: Path, font_file_name: str = None
    ) -> Callable[[], None]:
        should_terminate = self.bundle_path is not None and self.major_version is None

        def action():
            exportFirstInstance(
                self._glyphsapp_proxy,
                self.source,
                build_dir,
                font_file_name,
                should_terminate,
            )
            self._glyphsapp_proxy = None

        return action


# ===============================================================================
# Main method
# ===============================================================================


def main(argv):
    if FLAGS.version:
        print(f"ttx-diff version {__version__}")
        sys.exit(0)

    has_source = len(argv) == 2

    if (FLAGS.font_1 is None) != (FLAGS.font_2 is None):
        sys.exit(
            "When using precompiled fonts, both --font_1 and --font_2 must be provided"
        )

    has_precompiled_fonts = FLAGS.font_1 is not None

    if has_precompiled_fonts and has_source:
        sys.exit("Cannot specify both a source file and precompiled fonts")

    if not has_precompiled_fonts and not has_source:
        sys.exit("Either a source file or both --font_1 and --font_2 must be provided")

    cache_dir = Path(FLAGS.cache_path).expanduser().resolve()
    source = resolve_source(argv[1], cache_dir).resolve() if has_source else None

    # Check if we're in the fontc repository (optional - allows building binaries)
    cwd = Path(".").resolve()
    fontc_repo_root = None
    if (cwd / "fontc" / "Cargo.toml").is_file():
        fontc_repo_root = cwd
        eprint(f"Detected fontc repository at {rel_user(fontc_repo_root)}")

    # Get binary paths - will look in PATH or build if in repo
    # If `fontc` will be used as one of the tools, it will be handled further down.
    otl_bin_path = get_crate_path(
        FLAGS.normalizer_path, fontc_repo_root, "otl-normalizer"
    )
    assert otl_bin_path.is_file(), f"normalizer path '{otl_bin_path}' does not exist"

    if not has_precompiled_fonts and shutil.which(FONTMAKE_NAME) is None:
        sys.exit("No fontmake")
    if shutil.which(TTX_NAME) is None:
        sys.exit("No ttx")

    # Configure output directory.
    if FLAGS.outdir is not None:
        out_dir = Path(FLAGS.outdir).expanduser().resolve()
        if not out_dir.exists():
            sys.exit(f"Specified output directory {out_dir} does not exist")
    elif fontc_repo_root is not None:
        # If in fontc repo, use repo's build directory
        out_dir = fontc_repo_root / "build"
    else:
        # Otherwise use current directory
        out_dir = cwd / "ttx_diff_output"
        eprint(f"No --outdir specified, using {rel_user(out_dir)}")

    # Configure tools.
    tool_1_type = FLAGS.tool_1_type
    tool_2_type = FLAGS.tool_2_type
    if tool_1_type is None or tool_2_type is None:
        sys.exit("Must specify two tool types, even when comparing precompiled fonts")

    # If any of the tools are managed by GFTools, we need to have a config file.
    gftools_tool_types = (ToolType.FONTC_GFTOOLS, ToolType.FONTMAKE_GFTOOLS)
    if tool_1_type in gftools_tool_types or tool_2_type in gftools_tool_types:
        if FLAGS.config is None:
            sys.exit("Must specify a config file for GFTools")

    # If Glyphs app bundle paths are not set, use default registered names.
    # This is intended for launching running apps, e. g. when debugging.
    # Please note that in this case, the Glyphs app instances are not terminated.
    # This conflicts with `fontc_crater` builds, which expect to be able
    # to launch multiple instance of the same Glyphs app build and thus
    # require the instances to be terminated after building.
    tool_1_glyphs_version = None
    tool_2_glyphs_version = None
    if tool_1_type == ToolType.GLYPHSAPP and FLAGS.tool_1_path is None:
        tool_1_glyphs_version = 3
    if tool_2_type == ToolType.GLYPHSAPP and FLAGS.tool_2_path is None:
        tool_2_glyphs_version = 4

    # Currently, having two tools of the same type is supported for Glyphs app
    # instances only. These must have at least different build numbers.
    if tool_1_type == tool_2_type:
        if tool_1_type != ToolType.GLYPHSAPP:
            sys.exit("Must specify two different tools")

        # Both tools are Glyphs apps.
        # Test only if both paths are set.
        if FLAGS.tool_1_path is not None and FLAGS.tool_2_path is not None:
            version_1, build_number_1 = app_bundle_version(FLAGS.tool_1_path)
            version_2, build_number_2 = app_bundle_version(FLAGS.tool_2_path)
            if version_1 == version_2 and build_number_1 == build_number_2:
                sys.exit("Must specify two different Glyphs app builds")

    tool_1 = None
    if tool_1_type == ToolType.FONTC:
        tool_1 = StandaloneFontcTool(source, fontc_repo_root, FLAGS.tool_1_path)
    elif tool_1_type == ToolType.FONTMAKE:
        tool_1 = StandaloneFontmakeTool(source)
    elif tool_1_type == ToolType.FONTC_GFTOOLS:
        tool_1 = GfToolsFontcTool(source, fontc_repo_root, FLAGS.tool_1_path)
    elif tool_1_type == ToolType.FONTMAKE_GFTOOLS:
        tool_1 = GfToolsFontmakeTool(source)
    elif tool_1_type == ToolType.GLYPHSAPP:
        tool_1 = GlyphsAppTool(source, FLAGS.tool_1_path, tool_1_glyphs_version)

    tool_2 = None
    if tool_2_type == ToolType.FONTC:
        tool_2 = StandaloneFontcTool(source, fontc_repo_root, FLAGS.tool_2_path)
    elif tool_2_type == ToolType.FONTMAKE:
        tool_2 = StandaloneFontmakeTool(source)
    elif tool_2_type == ToolType.FONTC_GFTOOLS:
        tool_2 = GfToolsFontcTool(source, fontc_repo_root, FLAGS.tool_2_path)
    elif tool_2_type == ToolType.FONTMAKE_GFTOOLS:
        tool_2 = GfToolsFontmakeTool(source)
    elif tool_2_type == ToolType.GLYPHSAPP:
        tool_2 = GlyphsAppTool(source, FLAGS.tool_2_path, tool_2_glyphs_version)

    if tool_1 is None or tool_2 is None:
        sys.exit("Failed to configure one or both tools")

    # Concrete tool names are used for file names and in log messages.
    tool_1_name = tool_1.name
    tool_2_name = tool_2.name

    build_dir = out_dir / f"{tool_1_name}_{tool_2_name}"
    build_dir.mkdir(parents=True, exist_ok=True)
    eprint(f"Comparing {tool_1_name} and {tool_2_name} in {rel_user(build_dir)}")

    font_file_name_1 = f"{tool_1_name}.{tool_1.font_file_extension}"
    font_file_name_2 = f"{tool_2_name}.{tool_2.font_file_extension}"
    font_file_1 = build_dir / font_file_name_1
    font_file_2 = build_dir / font_file_name_2

    failures = {}

    if has_precompiled_fonts:
        eprint("Using precompiled fonts:")
        eprint(f"  font_1: {rel_user(FLAGS.font_1)}")
        eprint(f"  font_2: {rel_user(FLAGS.font_2)}")

        font_1_input = Path(FLAGS.font_1).resolve()
        font_2_input = Path(FLAGS.font_2).resolve()

        if not font_1_input.is_file():
            sys.exit(f"font 1 not found: {font_1_input}")
        if not font_2_input.is_file():
            sys.exit(f"font 2 not found: {font_2_input}")

        # When using precompiled fonts, always clean up and rebuild all derived files
        if FLAGS.rebuild != "both":
            eprint(
                "WARN: --rebuild flag ignored with precompiled fonts (always rebuilds derived files)"
            )
        delete_things_we_must_rebuild("both", font_file_1, font_file_2, skip_fonts=True)

        if font_1_input != font_file_1:
            copy(font_1_input, font_file_1)
        if font_2_input != font_file_2:
            copy(font_2_input, font_file_2)
    else:
        delete_things_we_must_rebuild(FLAGS.rebuild, font_file_1, font_file_2)

<<<<<<< HEAD
        failure_1 = tool_1.run(build_dir, font_file_name_1)
        failure_2 = tool_2.run(build_dir, font_file_name_2)

        if failure_1 is not None:
            failures[TOOL_1_NAME] = failure_1
        if failure_2 is not None:
            failures[TOOL_2_NAME] = failure_2
=======
        try:
            if compare == "default":
                build_fontc(source, fontc_bin_path, build_dir)
            else:
                run_gftools(source, FLAGS.config, build_dir, fontc_bin=fontc_bin_path)
        except BuildFail as e:
            failures["fontc"] = {
                "command": " ".join(e.command),
                "stderr": e.msg[-MAX_ERR_LEN:],
            }
        try:
            if compare == "default":
                build_fontmake(source, build_dir)
            else:
                run_gftools(source, FLAGS.config, build_dir)
        except BuildFail as e:
            failures["fontmake"] = {
                "command": " ".join(e.command),
                "stderr": e.msg[-MAX_ERR_LEN:],
            }
>>>>>>> 8f649070

    report_errors_and_exit_if_there_were_any(failures)

    # if compilation completed, these exist
    assert font_file_1.is_file(), font_file_1
    assert font_file_2.is_file(), font_file_2

    output = generate_output(
        build_dir,
        otl_bin_path,
        tool_1_type,
        tool_1_name,
        font_file_1,
        tool_2_type,
        tool_2_name,
        font_file_2,
    )

    diffs = False
    if output[TOOL_1_NAME] == output[TOOL_2_NAME]:
        eprint("output is identical")
    else:
        diffs = True
        if not FLAGS.json:
            print_output(build_dir, output, tool_1_name, tool_2_name)
        else:
            output = jsonify_output(output)
            print_json(output)

    sys.exit(diffs * 2)  # 0 or 2<|MERGE_RESOLUTION|>--- conflicted
+++ resolved
@@ -96,10 +96,8 @@
 from glyphsLib import GSFont
 from lxml import etree
 
-<<<<<<< HEAD
-=======
 from ttx_diff import __version__
->>>>>>> 8f649070
+
 
 # Since `absl` flags do not support overriding the generated flag names, the
 # string values should match the lowercase versions of the constants (i. e.
@@ -148,92 +146,6 @@
     print(*objects, file=sys.stderr)
 
 
-<<<<<<< HEAD
-flags.DEFINE_enum_class(
-    "tool_1_type",
-    default=None,
-    enum_class=ToolType,
-    help="Choose the type of the first tool which should be used to build fonts to compare. Note that as of 2023-05-21, we still set flags for `fontmake` to match `fontc` behavior.",
-)
-flags.DEFINE_string(
-    "tool_1_path",
-    default=None,
-    help="For `fontc`: Optional path to precompiled `fontc` binary to be used as tool 1.\nFor `glyphsapp`: Required path to the application bundle of the specific Glyphs app version to be used as tool 1.\nPlease note that if a different instance of the Glyphs app with the same major version is already running, that version may be used instead.",
-)
-flags.DEFINE_enum_class(
-    "tool_2_type",
-    default=None,
-    enum_class=ToolType,
-    help="Choose the type of the second tool which should be used to build fonts to compare. Note that as of 2023-05-21, we still set flags for `fontmake` to match `fontc` behavior.",
-)
-flags.DEFINE_string(
-    "tool_2_path",
-    default=None,
-    help="For `fontc`: Optional path to precompiled `fontc` binary to be used as tool 2.\nFor `glyphsapp`: Required path to the application bundle of the specific Glyphs app version to be used as tool 2.\nPlease note that if a different instance of the Glyphs app with the same major version is already running, that version may be used instead.",
-)
-flags.DEFINE_string(
-    "config",
-    default=None,
-    help="`config.yaml` to be passed to `gftools` when using a tool managed by `gftools`",
-)
-flags.DEFINE_string(
-    "normalizer_path",
-    default=None,
-    help="Optional path to precompiled `otl-normalizer` binary",
-)
-flags.DEFINE_string(
-    "cache_path",
-    default="~/.fontc_crater_cache",
-    help="Optional path to custom cache location for font repositories.",
-)
-flags.DEFINE_enum(
-    "rebuild",
-    default="both",
-    enum_values=["both", TOOL_1_NAME, TOOL_2_NAME, "none"],
-    help="Which compilers to rebuild with if the output appears to already exist. `none` is handy when playing with `ttx_diff.py` itself.",
-)
-flags.DEFINE_float(
-    "off_by_one_budget",
-    default=0.1,
-    help="The percentage of point (glyf) or delta (gvar) values allowed to differ by one without counting as a diff.",
-)
-flags.DEFINE_bool(
-    "json", default=False, help="Print results in machine-readable JSON format."
-)
-flags.DEFINE_string("outdir", default=None, help="Directory to store generated files.")
-flags.DEFINE_bool(
-    "production_names",
-    default=True,
-    help="Rename glyphs to AGL-compliant names (uniXXXX, etc.) suitable for production. Disable to see the original glyph names.",
-)
-
-# fontmake - and so gftools' - static builds perform overlaps removal, but fontc
-# can't do that yet, and so we default to disabling the filter to make the diff
-# less noisy.
-# TODO: Change the default if/when fontc gains the ability to remove overlaps.
-# https://github.com/googlefonts/fontc/issues/975
-flags.DEFINE_bool(
-    "keep_overlaps",
-    default=True,
-    help="Keep overlaps when building static fonts. Disable to compare with simplified outlines.",
-)
-flags.DEFINE_bool(
-    "keep_direction", False, "Preserve contour winding direction from source."
-)
-flags.DEFINE_string(
-    "font_1",
-    default=None,
-    help="Optional path to precompiled font 1. Must be used with --font_2.",
-)
-flags.DEFINE_string(
-    "font_2",
-    default=None,
-    help="Optional path to precompiled font 2. Must be used with --font_1.",
-)
-
-
-=======
->>>>>>> 8f649070
 def to_xml_string(e) -> str:
     xml = etree.tostring(e)
     # some table diffs were mismatched because of inconsistency in ending newline
@@ -2210,7 +2122,6 @@
     else:
         delete_things_we_must_rebuild(FLAGS.rebuild, font_file_1, font_file_2)
 
-<<<<<<< HEAD
         failure_1 = tool_1.run(build_dir, font_file_name_1)
         failure_2 = tool_2.run(build_dir, font_file_name_2)
 
@@ -2218,28 +2129,6 @@
             failures[TOOL_1_NAME] = failure_1
         if failure_2 is not None:
             failures[TOOL_2_NAME] = failure_2
-=======
-        try:
-            if compare == "default":
-                build_fontc(source, fontc_bin_path, build_dir)
-            else:
-                run_gftools(source, FLAGS.config, build_dir, fontc_bin=fontc_bin_path)
-        except BuildFail as e:
-            failures["fontc"] = {
-                "command": " ".join(e.command),
-                "stderr": e.msg[-MAX_ERR_LEN:],
-            }
-        try:
-            if compare == "default":
-                build_fontmake(source, build_dir)
-            else:
-                run_gftools(source, FLAGS.config, build_dir)
-        except BuildFail as e:
-            failures["fontmake"] = {
-                "command": " ".join(e.command),
-                "stderr": e.msg[-MAX_ERR_LEN:],
-            }
->>>>>>> 8f649070
 
     report_errors_and_exit_if_there_were_any(failures)
 
