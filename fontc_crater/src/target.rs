//! targets of a compilation

use std::{
    ffi::OsStr,
    fmt::{Display, Write},
    path::{Path, PathBuf},
    str::FromStr,
};

use serde::{Deserialize, Serialize};

use crate::{
    args::DEFAULT_CACHE_DIR,
    tool::{
        Tool, 
        ToolType,
        ToolManagement,
        ToolPair,
    },
};

static VIRTUAL_CONFIG_DIR: &str = "sources";

fn default_cache_dir() -> PathBuf {
    return Path::new(DEFAULT_CACHE_DIR).to_path_buf();
}

#[derive(Clone, Debug, PartialEq, Eq, PartialOrd, Ord, Hash)]
pub(crate) struct Target {
    /// path to the source repo, relative to the cache dir root
    repo_dir: PathBuf,
    sha: String,
    /// Path to the config file.
    ///
    /// - relative to the cache root if it is virtual;
    /// - relative to the repo root otherwise
    pub(crate) config: PathBuf,
    is_virtual: bool,
    /// Path to source file, relative to the source_dir
    source: PathBuf,

    pub(crate) tool_pair: ToolPair,
}

impl Target {
    pub(crate) fn new(
        repo_dir: impl Into<PathBuf>,
        sha: impl Into<String>,
        config: impl Into<PathBuf>,
        is_virtual: bool,
        source: impl Into<PathBuf>,
        tool_pair: ToolPair,
    ) -> Self {
        let mut sha = sha.into();
        let config = config.into();
        let source = source.into();
        sha.truncate(10);
        let config_dir = config.parent().unwrap();
        // if source is a sibling of config we can trim that bit.
        let source = source
            .strip_prefix(config_dir)
            .map(PathBuf::from)
            .unwrap_or(source);
        Self {
            repo_dir: repo_dir.into(),
            sha,
            config,
            is_virtual,
            source,
            tool_pair,
        }
    }

    pub(crate) fn tool_1(&self) -> &Tool {
        &self.tool_pair.tool_1
    }

    pub(crate) fn tool_2(&self) -> &Tool {
        &self.tool_pair.tool_2
    }

    /// Invariant: the source path is always in a directory
    ///
    /// If the config is virtual, then the source dir is '$REPO/sources'
    /// Otherwise, it is the parent directory of the config file.
    fn source_dir(&self) -> PathBuf {
        if self.is_virtual {
            self.repo_dir.clone()
        } else {
            self.repo_dir.join(self.config.parent().unwrap())
        }
    }

    /// The org/repo part of the path, used for looking up repo urls
    pub(crate) fn repo_path(&self) -> &Path {
        &self.repo_dir
    }

    pub(crate) fn source_path(&self, git_cache: &Path) -> PathBuf {
        let mut out = git_cache.join(self.source_dir());
        out.push(&self.source);
        out
    }

    pub(crate) fn config_path(&self, git_cache: &Path) -> PathBuf {
        if self.is_virtual {
            git_cache.join(&self.config)
        } else {
            git_cache.join(&self.repo_dir).join(&self.config)
        }
    }

    // if a target was built in a directory with a sha, the repro command
    // does not need to include that part of the directory, so remove it.
    fn config_path_stripping_disambiguating_sha_if_necessary(
        &self,
        cache_dir: &Path,
    ) -> String {
        let mut path = self
            .config_path(cache_dir)
            .display()
            .to_string();
        // NOTE: this relies on the fact that we always trim the sha to 10 chars,
        // both when we create a target and in google-fonts-sources when we
        // create the disambiguated checkout directory.
        if let Some(ix) = (!self.sha.is_empty())
            .then(|| path.find(&self.sha))
            .flatten()
        {
            path.replace_range(ix - 1..ix + self.sha.len(), "");
        }
        path
    }

    /// Return the path where we should cache the results of running this target.
    ///
    /// This is unique for each target, and is in the form,
    ///
    /// {BASE}{source_dir}/{config_stem}/{file_stem}/{tool_1_name}_{tool_2_name}
    ///
    /// where {source_dir} is the path to the sources/Sources directory of this
    /// target, relative to the root git cache, and the tool names include a
    /// version and build number, if applicable (currently Glyphs app only).
    pub(crate) fn cache_dir(&self, in_dir: &Path) -> PathBuf {
        let config = self.config.file_stem().unwrap_or(OsStr::new("config"));
        let mut result = in_dir.join(self.source_dir());
        result.push(config);
        result.push(self.source.file_stem().unwrap());
        result.push(format!(
            "{}_{}",
            self.tool_1().versioned_name(),
            self.tool_2().versioned_name()
        ));
        result
    }

    pub(crate) fn repro_command(&self, repo_url: &str, cache_dir: &Path) -> String {
        let repo_url = repo_url.trim();
        let source_path = self.source_path(Path::new(""));
        let rel_source_path = source_path
            .strip_prefix(&self.repo_dir)
            .expect("source always in repo");
        let sha_part = if !self.sha.is_empty() {
            format!("?{}", self.sha)
        } else {
            Default::default()
        };
        let tool_1 = self.tool_1();
        let tool_2 = self.tool_2();

        let mut cmd = format!(
            "python3 -m ttx_diff '{repo_url}{sha_part}#{}'",
            rel_source_path.display()
        );
        write!(&mut cmd, " --tool_1_type {}", tool_1.unversioned_name()).unwrap();
        if tool_1.tool_type() == ToolType::GlyphsApp {
            if let Some(tool_path) = &tool_1.bundle_path() {
                write!(&mut cmd, " --tool_1_path {}", tool_path.display()).unwrap();
            }
        }
        write!(&mut cmd, " --tool_2_type {}", tool_2.unversioned_name()).unwrap();
        if tool_2.tool_type() == ToolType::GlyphsApp {
            if let Some(tool_path) = &tool_2.bundle_path() {
                write!(&mut cmd, " --tool_2_path {}", tool_path.display()).unwrap();
            }
        }
        if tool_1.tool_management() == ToolManagement::ManagedByGfTools ||
            tool_2.tool_management() == ToolManagement::ManagedByGfTools {
            let config = self.config_path_stripping_disambiguating_sha_if_necessary(cache_dir);
            write!(&mut cmd, " --config {config}").unwrap();
        }
        if cache_dir != default_cache_dir() {
            write!(&mut cmd, " --cache_path {0}", cache_dir.display()).unwrap();
        }
        cmd
    }
}

impl Display for Target {
    fn fmt(&self, f: &mut std::fmt::Formatter<'_>) -> std::fmt::Result {
        let config_path = if self.is_virtual {
            self.repo_dir.join("$VIRTUAL").join(&self.config)
        } else {
            self.repo_dir.join(&self.config)
        };

        write!(
            f,
            "{} {}?{} ({} + {})",
            config_path.display(),
            self.source.display(),
            self.sha,
            self.tool_1().versioned_name(),
            self.tool_2().versioned_name()
        )
    }
}

impl Serialize for Target {
    fn serialize<S: serde::Serializer>(&self, serializer: S) -> Result<S::Ok, S::Error> {
        self.to_string().serialize(serializer)
    }
}

impl<'de> Deserialize<'de> for Target {
    fn deserialize<D>(deserializer: D) -> Result<Self, D::Error>
    where
        D: serde::Deserializer<'de>,
    {
        let s: &str = Deserialize::deserialize(deserializer)?;
        FromStr::from_str(s).map_err(serde::de::Error::custom)
    }
}

/// in the format,
///
/// $ORG/$REPO/$CONFIG_PATH?$SHA $SRC_PATH ($TOOL_1 + $TOOL_2)
///
/// where a virtual config's $CONFIG_PATH starts with the literal path element
/// '$VIRTUAL'.
impl FromStr for Target {
    type Err = String;

    fn from_str(s: &str) -> Result<Self, Self::Err> {
        let s = s.trim();
        let (head, tools_part) = s
            .rsplit_once('(')
            .ok_or_else(|| "missing opening paren".to_string())?;

        let head = head.trim();
        let (config_part, source_part) = head
            .split_once(' ')
            .ok_or_else(|| "missing a space?".to_string())?;
        let (source, sha) = source_part
            .trim()
            .split_once('?')
            .ok_or_else(|| "missing '?'".to_string())?;
        let (split_at, _) = config_part
            .match_indices('/')
            .nth(1)
            .ok_or("missing second '/'")?;

        let (org_repo, config_part) = config_part.split_at(split_at);
        let config_part = config_part.trim_start_matches('/').trim();

        let (is_virtual, config_path) = if let Some(path) = config_part.strip_prefix("$VIRTUAL/") {
            (true, path)
        } else {
            (false, config_part)
        };

        let tools_part = tools_part.trim_end_matches(')').trim();
        let (tool_1_str, tool_2_str) = tools_part
            .split_once(" + ")
            .ok_or_else(|| "missing ' + ' separator for tools".to_string())?;

        let tool_pair = ToolPair {
            tool_1: Tool::from_str(tool_1_str.trim())?,
            tool_2: Tool::from_str(tool_2_str.trim())?,
        };

        Ok(Self::new(
            org_repo,
            sha,
            config_path,
            is_virtual,
            source,
            tool_pair,
        ))
    }
}

#[cfg(test)]
mod tests {
    use super::*;

    #[test]
    fn string_repr_simple() {
        let target = Target::new(
            "googlefonts/derp",
            "deadbeef",
            "sources/config.yaml",
            false,
            "sources/derp.glyphs",
            ToolPair {
                tool_1: Tool::Fontc(ToolManagement::Standalone),
                tool_2: Tool::Fontmake(ToolManagement::Standalone),
            },
        );    

        let asstr = target.to_string();

        assert_eq!(
            asstr,
            "googlefonts/derp/sources/config.yaml derp.glyphs?deadbeef (fontc + fontmake)"
        );

        let der = Target::from_str(&asstr).unwrap();
        assert_eq!(target, der)
    }

    #[test]
    fn string_repr_virtual() {
        let target = Target::new(
            "googlefonts/derp",
            "deadbeef",
            "ofl/derp/config.yaml",
            true,
            "derp.glyphs",
            ToolPair {
                tool_1: Tool::Fontc(ToolManagement::Standalone),
                tool_2: Tool::Fontmake(ToolManagement::Standalone),
            },
        );

        let asstr = target.to_string();

        assert_eq!(
            asstr,
            "googlefonts/derp/$VIRTUAL/ofl/derp/config.yaml derp.glyphs?deadbeef (fontc + fontmake)"
        );

        let der = Target::from_str(&asstr).unwrap();
        assert_eq!(target, der)
    }

    #[test]
    fn target_for_disambiguated_source() {
        let target = Target::new(
            "org/repo_123456789a",
            "123456789a",
            "Sources/hmm.yaml",
            false,
            "hello.glyphs",
            ToolPair {
                tool_1: Tool::Fontc(ToolManagement::Standalone),
                tool_2: Tool::Fontmake(ToolManagement::Standalone),
            },
        );

        let cache_dir = default_cache_dir();
        let hmm = target.config_path_stripping_disambiguating_sha_if_necessary(&cache_dir);
        assert_eq!(hmm, format!("{DEFAULT_CACHE_DIR}/org/repo/Sources/hmm.yaml"))
    }

    #[test]
    fn repro_command_with_sha() {
        let target = Target::new(
            "org/repo",
            "123456789a",
            "sources/config.yaml",
            false,
            "sources/hi.glyphs",
            ToolPair {
                tool_1: Tool::Fontc(ToolManagement::Standalone),
                tool_2: Tool::Fontmake(ToolManagement::Standalone),
            },
        );

        let cache_dir = default_cache_dir();
        let hmm = target.repro_command("example.com", &cache_dir);
        assert_eq!(
            hmm,
<<<<<<< HEAD
            "python3 resources/scripts/ttx_diff.py 'example.com?123456789a#sources/hi.glyphs' --tool_1_type fontc --tool_2_type fontmake"
=======
            "python3 -m ttx_diff 'example.com?123456789a#sources/hi.glyphs'"
>>>>>>> f1375a0f
        );
    }
}<|MERGE_RESOLUTION|>--- conflicted
+++ resolved
@@ -381,11 +381,7 @@
         let hmm = target.repro_command("example.com", &cache_dir);
         assert_eq!(
             hmm,
-<<<<<<< HEAD
-            "python3 resources/scripts/ttx_diff.py 'example.com?123456789a#sources/hi.glyphs' --tool_1_type fontc --tool_2_type fontmake"
-=======
-            "python3 -m ttx_diff 'example.com?123456789a#sources/hi.glyphs'"
->>>>>>> f1375a0f
+            "python3 -m ttx_diff 'example.com?123456789a#sources/hi.glyphs' --tool_1_type fontc --tool_2_type fontmake"
         );
     }
 }