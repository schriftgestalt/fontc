--- conflicted
+++ resolved
@@ -17,20 +17,16 @@
 use serde::de::DeserializeOwned;
 
 use crate::{
-    BuildType, Results, Target,
+    BuildType,
+    Results,
+    Target,
     args::CiArgs,
     error::Error,
-<<<<<<< HEAD
-    Results,
     run_conf::RunConfiguration,
-    Target,
     ttx_diff_runner::{
         DiffError, 
         DiffOutput
     },
-=======
-    ttx_diff_runner::{DiffError, DiffOutput},
->>>>>>> 87a75333
 };
 
 mod html;
@@ -113,6 +109,7 @@
     log_if_auth_or_not();
     // do this now so we error if the input file doesn't exist
     let inputs: SourceSet = super::try_read_json(to_run)?;
+    inputs.update_fonts_repo(&cache_dir)?;
 
     let summary_file = target_dir.join(SUMMARY_FILE);
     let mut prev_runs: Vec<RunSummary> = load_json_if_exists_else_default(&summary_file)?;
@@ -121,11 +118,6 @@
     let pip_freeze_sha = super::pip_freeze_sha();
     let input_file_sha = super::get_input_sha(to_run);
 
-<<<<<<< HEAD
-=======
-    let cache_dir = args.cache_dir();
-    inputs.update_fonts_repo(&cache_dir)?;
->>>>>>> 87a75333
     log::info!("using cache dir {}", cache_dir.display());
     let results_cache = ResultsCache::in_dir(cache_dir);
 
