--- conflicted
+++ resolved
@@ -1826,16 +1826,11 @@
 
     # Configure dependencies.
     root = Path(".").resolve()
-<<<<<<< HEAD
-    if root.name != FONTC_NAME:
-        sys.exit("Expected to be at the root of fontc")
-=======
     if not (root / "fontc" / "Cargo.toml").is_file():
         sys.exit(
             "This script must be run from the root of the fontc repository; "
             "could not find 'fontc/Cargo.toml'."
         )
->>>>>>> ed78d9b7
 
     if shutil.which(FONTMAKE_NAME) is None:
         sys.exit("No fontmake")
