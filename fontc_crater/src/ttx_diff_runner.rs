--- conflicted
+++ resolved
@@ -23,8 +23,7 @@
     let build_dir = outdir.join(compare);
     ctx.results_cache
         .copy_cached_files_to_build_dir(target, &build_dir);
-<<<<<<< HEAD
-    let mut cmd = Command::new("python");
+    let mut cmd = Command::new("python3");
     cmd.arg(SCRIPT_PATH)
         .arg("--json")
         .arg("--compare").arg(compare)
@@ -36,16 +35,6 @@
     } else {
         cmd.args(["--rebuild", "new_tool"]);
     }
-=======
-    let mut cmd = Command::new("python3");
-    cmd.args([SCRIPT_PATH, "--json", "--compare", compare, "--outdir"])
-        .arg(outdir)
-        .arg("--fontc_path")
-        .arg(&ctx.fontc_path)
-        .arg("--normalizer_path")
-        .arg(&ctx.normalizer_path)
-        .args(["--rebuild", "fontc"]);
->>>>>>> 16bbe49f
     if target.build == BuildType::GfTools {
         if let Some(config) = target.config_path(&ctx.source_cache) {
             cmd.arg("--config").arg(config);
