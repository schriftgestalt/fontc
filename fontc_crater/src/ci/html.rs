//! generating html reports from crater results

use std::{
    collections::{BTreeMap, BTreeSet, HashMap},
    ffi::OsStr,
    fmt::Display,
    ops::Sub,
    path::{Path, PathBuf},
};

use crate::{
    ci::RunConfiguration,
    tool::{
        Tool, 
        ToolType,
        ToolManagement,
    },
    error::Error,
    Target,
    ttx_diff_runner::{CompilerFailure, DiffError, DiffOutput, DiffValue},
};

use maud::{html, Markup, PreEscaped};

use super::{DiffResults, RunSummary};

static HTML_FILE: &str = "index.html";
static ANNOTATIONS_FILE: &str = "annotations.json";

/// An annotation describing a known issue for a target
#[derive(Clone, Debug, serde::Serialize, serde::Deserialize)]
struct Annotation {
    text: String,
    link: Option<String>,
}

const TOOL_1_NAME: &str = "tool_1";
const TOOL_2_NAME: &str = "tool_2";

pub(super) fn generate(
    target_dir: &Path,
    cache_dir: &Path,
    run_configuration: &RunConfiguration,
) -> Result<(), Error> {
    let summary_path = target_dir.join(super::SUMMARY_FILE);
    let summary: Vec<RunSummary> = crate::try_read_json(&summary_path)?;
    let sources_path = target_dir.join(super::SOURCES_FILE);
    let failures_path = target_dir.join(super::FAILED_REPOS_FILE);
    let annotations_path = target_dir.join(ANNOTATIONS_FILE);
    let sources: BTreeMap<PathBuf, String> =
        super::load_json_if_exists_else_default(&sources_path)?;
    let failures: BTreeMap<String, String> =
        super::load_json_if_exists_else_default(&failures_path)?;
    let annotations: BTreeMap<Target, Vec<Annotation>> =
        super::load_json_if_exists_else_default(&annotations_path)?;

    let (current, prev) = match summary.as_slice() {
        [.., prev, current] => {
            let prev = match prev.try_load_results(target_dir) {
                Ok(prev) => Some(prev),
                Err(e) => {
                    log::warn!("failed to load previous run: '{e}'");
                    None
                }
            };
            (current.try_load_results(target_dir)?, prev)
        }

        [one] => (one.try_load_results(target_dir)?, None),
        [] => panic!("can't make html with no data"),
    };

    let html_text = make_html(
        &summary,
        &sources,
        &current,
        prev.as_ref(),
        &failures,
        &annotations,
        cache_dir, 
        run_configuration,
    )?;
    let outpath = target_dir.join(HTML_FILE);
    crate::try_write_str(&html_text, &outpath)
}

fn make_html(
    summary: &[RunSummary],
    sources: &BTreeMap<PathBuf, String>,
    current: &DiffResults,
    prev: Option<&DiffResults>,
    repo_failures: &BTreeMap<String, String>,
    annotations: &BTreeMap<Target, Vec<Annotation>>,
    cache_dir: &Path,
    run_configuration: &RunConfiguration,
) -> Result<String, Error> {
    let tool_1_category_name = run_configuration.tool_1_category_name();
    let tool_2_category_name = run_configuration.tool_2_category_name();
    let tool_1_head = format!("{tool_1_category_name} 💥");
    let tool_2_head = format!("{tool_2_category_name} 💥");

    let tool_1_category_type = run_configuration.tool_1_category_type();
    let tool_2_category_type = run_configuration.tool_2_category_type();
    let introduction = make_introduction(&tool_1_category_type, &tool_2_category_type);

    let table_body = make_table_body(summary);
    let css = include_str!("../../resources/style.css");
    let table = html! {
        table #results {
            thead  {
                tr #results_head {
                    th.date scope="col" { "date" }
                    th.rev scope="col" { "rev" }
                    th.total scope="col" { "targets" }
                    th.identical scope="col" { "identical" }
                    th.tool_1_err scope="col" { (tool_1_head) }
                    th.tool_2_err scope="col" { (tool_2_head) }
                    th.both_err scope="col" { "both 💥" }
                    th.other_err scope="col" { "other 💥" }
                    th.diff_erc scope="col" { "similarity %" }
                }
            }
            (table_body)
        }
    };
    let detailed_report = match prev {
        Some(prev) => make_detailed_report(current, prev, sources, annotations, cache_dir, &tool_1_category_name, &tool_2_category_name),

        _ => html!(),
    };

    let weird_failures = format_repo_failures(repo_failures);
    let added_and_removed = prev
        .map(|prev| format_added_and_removed(prev, current))
        .unwrap_or_default();

    let script = PreEscaped(
        "
        <script>
        // https://developer.mozilla.org/en-US/docs/Web/API/Clipboard/writeText
        async function copyText(text) {
            try {
                await navigator.clipboard.writeText(text);
                console.log(\"Copied \" + text);
            } catch (error) {
                console.error(error.message);
            }
        }

        function showAllResults() {
            document.querySelectorAll(\".hidden_row\").forEach(e => e.classList.remove(\"hidden_row\"));
            document.querySelector(\"#show_all_row\").classList.add(\"hidden_row\");
        }

        // used to show info on adding annotations
        function openModal(target) {
            const content = createAnnotationPreBlock(target)
            document.getElementById('modalContent').innerHTML = content || 'No content provided.';
            document.getElementById('modalOverlay').classList.add('show');
        }

        function closeModal(event) {
            // Only close if clicking the overlay (not the modal content) or the close button
            if (!event || event.target.id === 'modalOverlay' || event.target.classList.contains('close-btn')) {
                document.getElementById('modalOverlay').classList.remove('show');
            }
        }

        function createAnnotationPreBlock(target) {
            const jsonObj = {
                [target]: [
                {
                    \"text\": \"your text here\",
                    \"link\": \"http://www.example.com/your_link_here\"
                }
                ]
            };

            return `<pre>${JSON.stringify(jsonObj, null, 2)}</pre>`;
        }

        // Close modal when pressing Escape key
        document.addEventListener('keydown', function(event) {
            if (event.key === 'Escape') {
                closeModal();
            }
        });
        </script>
    ",
    );

    let tool_1_link_title = format!("{tool_1_category_name} only");
    let tool_2_link_title = format!("{tool_2_category_name} only");

    // used to show popup for adding an annotation
    let raw_modal = PreEscaped(
        r#"
<div id="modalOverlay" class="modal-overlay" onclick="closeModal(event)">
        <div class="modal">
            To add an annotation for this target, paste the following text into
            an 'annotations.json' file in the output directory, and PR the new
                annotation to the host repository.)
            <div id="modalContent">Default content</div>
            <a href = "" onclick="event.preventDefault(); closeModal()">close [x]</a>
        </div>
    </div>
    "#,
    );

    let raw_html = html! {
        (maud::DOCTYPE)
        html {
            head {
                title { "fontc_crater results" }
                style { (css) }
                meta charset="utf-8";
                (script)
            }
            body {
                h1 { "fontc_crater" }
                div #explain {
                    (introduction)
                }
                (table)
                div #explain {
                    "Jump to "
                    {a href = "#summary-report" { "summary" } }
                    ", "
                    {a href = "#diff-report" { "per-target diffs" } }
                    ", or compile failures for "
                    {a href = "#tool-1-failures" { (tool_1_link_title) } }
                    ", "
                    {a href = "#tool-2-failures" { (tool_2_link_title) } }
                    ", "
                    {a href = "#both-failures" { "both compilers" } }
                }
                (weird_failures)
                (added_and_removed)
                (detailed_report)
            }
            (raw_modal)
        }
    }
    .into_string();
    tidy_html(&raw_html)
}

fn tidy_html(raw_html: &str) -> Result<String, Error> {
    let opts = tidier::FormatOptions {
        // indent with tabs to reduce file size.
        // the '4' option is suggested by the docs; does not mean 4 tabs each indent?
        indent: tidier::Indent {
            size: 4,
            tabs: true,
            ..Default::default()
        },
        ..Default::default()
    };
    tidier::format(raw_html, false, &opts).map_err(Into::into)
}

fn make_introduction(tool_1_category_type: &ToolType, tool_2_category_type: &ToolType) -> Markup {
    if tool_1_category_type == tool_2_category_type {
        let tool_name = tool_1_category_type.name();
        return html! {
            "Compiling all known Google Fonts that have compatible sources with two builds of "
            {a href = (tool_1_category_type.url()) { (tool_name) }}
            ", comparing the results."
        };
    }
    
    // We have two different tool types.
    html! {
        "Compiling all known Google Fonts that have compatible sources with "
        {a href = (tool_1_category_type.url()) { (tool_1_category_type.name()) }}
        " and "
        {a href = (tool_2_category_type.url()) { (tool_2_category_type.name()) }}
        ", comparing the results."
    }
}

fn make_table_body(runs: &[RunSummary]) -> Markup {
    fn make_row(
        run: &RunSummary,
        prev: Option<&RunSummary>,
        is_most_recent: bool,
        default_visible: bool,
    ) -> Markup {
        let total_diff = make_delta_decoration(
            run.stats.total_targets as i32,
            prev.map(|p| p.stats.total_targets as i32),
            More::IsBetter,
        );
        let identical_diff = make_delta_decoration(
            run.stats.identical as i32,
            prev.map(|p| p.stats.identical as i32),
            More::IsBetter,
        );
        let tool_1_err_diff = make_delta_decoration(
            run.stats.tool_1_failed as i32,
            prev.map(|p| p.stats.tool_1_failed as i32),
            More::IsWorse,
        );
        let tool_2_err_diff = make_delta_decoration(
            run.stats.tool_2_failed as i32,
            prev.map(|p| p.stats.tool_2_failed as i32),
            More::IsWorse,
        );
        let both_err_diff = make_delta_decoration(
            run.stats.both_failed as i32,
            prev.map(|p| p.stats.both_failed as i32),
            More::IsWorse,
        );
        let other_err_diff = make_delta_decoration(
            run.stats.other_failure as i32,
            prev.map(|p| p.stats.other_failure as i32),
            More::IsWorse,
        );
        let diff_perc_diff = make_delta_decoration(
            run.stats.diff_perc_including_failures,
            prev.map(|p| p.stats.diff_perc_including_failures),
            More::IsBetter,
        );
        let diff_fmt = format!("{:.3}", run.stats.diff_perc_including_failures);
        let diff_url = format!(
            "https://github.com/googlefonts/fontc/compare/{}...{}/",
            prev.as_ref()
                .map(|p| p.fontc_rev.as_str())
                .unwrap_or(run.fontc_rev.as_str()),
            run.fontc_rev,
        );
        let short_rev = run.fontc_rev.get(..16).unwrap_or(run.fontc_rev.as_str());
        let err_cells = if is_most_recent {
            html! {
                td.tool_1_err { a href = "#tool-1-failures" {  (run.stats.tool_1_failed) " " (tool_1_err_diff)  } }
                td.tool_2_err { a href = "#tool-2-failures" {  (run.stats.tool_2_failed) " " (tool_2_err_diff)  } }
                td.both_err { a href = "#both-failures" {  (run.stats.both_failed) " " (both_err_diff) } }
                td.other_err { a href = "#other-failures" {  (run.stats.other_failure) " " (other_err_diff)  } }
            }
        } else {
            html! {
            td.tool_1_err {  (run.stats.tool_1_failed) " " (tool_1_err_diff)  }
            td.tool_2_err {  (run.stats.tool_2_failed) " " (tool_2_err_diff)  }
            td.both_err {  (run.stats.both_failed) " " (both_err_diff) }
            td.other_err {  (run.stats.other_failure) " " (other_err_diff)  }
            }
        };
        let elapsed = run
            .finished
            .signed_duration_since(run.began)
            .to_std()
            .unwrap_or_default();
        let elapsed = crate::human_readable_duration(elapsed);
        let class = (!default_visible).then_some("hidden_row");
        html! {
            tr class=[class] {
                td.date { (run.began.format("%Y-%m-%d %H%M")) span.elapsed { " (" (elapsed) ")"} }
                td.rev { a href=(diff_url) { (short_rev) } }
                td.total {  ( run.stats.total_targets) " " (total_diff) }
                td.identical {  (run.stats.identical) " " (identical_diff)  }
                (err_cells)

                td.diff_perc {  (diff_fmt) " " (diff_perc_diff) }
            }
        }
    }

    let iter = runs.iter().enumerate().map(|(i, run)| {
        let prev = (i > 0).then(|| &runs[i - 1]);
        let is_last = i == runs.len() - 1;
        let default_visibility = i >= runs.len().saturating_sub(16);
        make_row(run, prev, is_last, default_visibility)
    });

    html! {
        tbody {
            tr {
                td id="show_all_row" {
                    a href = "" onclick = "event.preventDefault(); showAllResults();" { "Show all " (runs.len()) " results" }
                }
            }
            @for run in iter {
                (run)
            }
        }
    }
}

enum More {
    IsBetter,
    IsWorse,
}

impl More {
    fn is_better(&self) -> bool {
        matches!(self, More::IsBetter)
    }
}

/// for values that change between runs, make the little decoration span that says like,
/// "+0.333" or "-5"
fn make_delta_decoration<T: PartialOrd + Copy + Sub<Output = T> + Display + Default>(
    current: T,
    prev: Option<T>,
    more: More,
) -> Markup {
    let delta = prev.map(|prev| current - prev).unwrap_or(current);
    let diff = format!("{delta:+.3}");
    match prev.and_then(|prev| current.partial_cmp(&prev)) {
        Some(std::cmp::Ordering::Equal) => Default::default(),
        // don't write +0
        None if current == T::default() => Default::default(),
        None | Some(std::cmp::Ordering::Greater) if more.is_better() => {
            html! { span.better { (diff) } }
        }
        Some(std::cmp::Ordering::Less) if !more.is_better() => html! { span.better { (diff) } },
        Some(_) | None => html! { span.worse { (diff) } },
    }
}

fn make_detailed_report(
    current: &DiffResults,
    prev: &DiffResults,
    sources: &BTreeMap<PathBuf, String>,
    annotations: &BTreeMap<Target, Vec<Annotation>>,
    cache_dir: &Path,
    tool_1_category_name: &str,
    tool_2_category_name: &str,
) -> Markup {
    let reports = vec![
        make_diff_report(
            current,
            prev,
            sources,
            annotations,
            cache_dir,
            tool_1_category_name,
            tool_2_category_name,
        ),
        make_summary_report(current),
        make_error_report(
            current, 
            prev, 
            sources, 
            cache_dir, 
            tool_1_category_name, 
            tool_2_category_name
        ),
    ];
    html! {
        @for report in reports {
            (report)
        }
    }
}

fn make_matching_families_info(
    current: &DiffResults,
    prev: &DiffResults,
    _sources: &BTreeMap<PathBuf, String>,
) -> Markup {
    let (total_families, num_perfect) = n_families_and_n_identical(current);
    let (prev_total, prev_perfect) = n_families_and_n_identical(prev);

    let total_decoration = make_delta_decoration(
        total_families as i32,
        Some(prev_total as i32),
        More::IsBetter,
    );
    let perfect_decoration = make_delta_decoration(
        num_perfect as i32,
        Some(prev_perfect as i32),
        More::IsBetter,
    );

    html! {
        (num_perfect) " " (perfect_decoration) " of " (total_families) " " (total_decoration) " total families are identical."

    }
}

// return the total number of families and the number that are identical
fn n_families_and_n_identical(run: &DiffResults) -> (usize, usize) {
    let mut family_stats = HashMap::new();

    for (target, is_perfect) in run
        .success
        .iter()
        .map(|(targ, result)| (targ, matches!(result, DiffOutput::Identical)))
        .chain(run.failure.keys().map(|targ| (targ, false)))
    {
        // all families share a config; if no config, consider all sources
        // in a given repo to be a family.
        let family = target.config_path(Path::new(""));

        let (total, num_perfect) = family_stats.entry(family).or_insert((0, 0));
        *total += 1;
        *num_perfect += is_perfect as i32;
    }

    let total_families = family_stats.len();
    let num_perfect = family_stats
        .iter()
        .filter(|(_, (total, perfect))| total == perfect)
        .count();
    (total_families, num_perfect)
}

/// Count # targets impacted by each diff type (e.g. table or table size)
fn make_summary_report(current: &DiffResults) -> Markup {
    let mut results = current
        .success
        .values()
        .filter_map(|diff| match diff {
            DiffOutput::Diffs(diffs) => Some(diffs),
            DiffOutput::Identical => None,
        })
        .flat_map(|diff| diff.iter().filter(|(k, _)| *k != "total"))
        .fold(HashMap::<&str, i32>::new(), |mut acc, e| {
            *acc.entry(e.0).or_default() += 1;
            acc
        })
        .into_iter()
        .collect::<Vec<_>>();
    results.sort_by_key(|(item, count)| (-*count, *item));

    if results.is_empty() {
        return html!();
    }

    html! {
        div.summary_report {
            h3 id="summary-report" { "Summary" }
            table {
                thead {
                    tr {
                        th { "Tag" }
                        th { "Targets with diff" }
                    }
                }
                @for (tag, count) in results {
                    tr {
                        td { (tag) }
                        td { (count) }
                    }
                }
            }
        }

    }
}

/// make the list of fonts that were both compiled successfully.
fn make_diff_report(
    current: &DiffResults,
    prev: &DiffResults,
    sources: &BTreeMap<PathBuf, String>,
    annotations: &BTreeMap<Target, Vec<Annotation>>,
    cache_dir: &Path,
    tool_1_category_name: &str,
    tool_2_category_name: &str,
) -> Markup {
    fn get_total_diff_ratios(results: &DiffResults) -> BTreeMap<&Target, f32> {
        results
            .success
            .iter()
            .map(|(k, v)| {
                (
                    k,
                    match v {
                        DiffOutput::Identical => 100.0,
                        DiffOutput::Diffs(d) => {
                            // sometimes the output is rounded up to 100 but is
                            // not actually identical: we want to not show that as 100!
                            let diff_perc = d.get("total").unwrap().ratio().unwrap() * 100.0;
                            diff_perc.min(99.999)
                        }
                    },
                )
            })
            .collect()
    }

    let get_repo_url = |id: &Target| {
        sources
            .get(id.repo_path())
            .map(String::as_str)
            .unwrap_or("#")
    };

    let current_diff = get_total_diff_ratios(current);
    let prev_diff = get_total_diff_ratios(prev);
    let mut current_diff = current_diff.into_iter().collect::<Vec<_>>();
    current_diff.sort_by_key(|(_, r)| -(r * 1e6) as i64);

    let mut items = Vec::new();
    for (target, ratio) in &current_diff {
        let diff_details = current.success.get(*target).unwrap();
        let prev_details = prev.success.get(*target);
        let prev_ratio = prev_diff.get(target).copied();
        // don't include 100% matches in results unless they are new
        if *ratio == 100.0 && prev_ratio == Some(100.0) {
            continue;
        }

        let repo_url = get_repo_url(target);
        let ttx_command = target.repro_command(repo_url, cache_dir);
        let onclick = format!("event.preventDefault(); copyText(\"{ttx_command}\");");
        let decoration = make_delta_decoration(*ratio, prev_ratio, More::IsBetter);
        let changed_tag_list = list_different_tables(diff_details).unwrap_or_default();

        let diff_table =
            format_diff_report_detail_table(diff_details, prev_details, tool_1_category_name, tool_2_category_name);

        let annotation_list = format_annotations(target, annotations);

        let details = html! {
            div.diff_info {
                (diff_table)
                a href = (repo_url) { "view source repository" }
                " "
                a href = "" onclick = (onclick) { "copy reproduction command" }
                " "
                (annotation_list)
            }
        };

        // avoid .9995 printing as 100%
        let ratio_fmt = format!("{:.3}%", (ratio * 1000.0).floor() / 1000.0);
        let maybe_annotation_icon = if annotations.contains_key(target) {
            " ✎"
        } else {
            ""
        };
        let target_description = make_target_description(target);

        items.push(html! {
            details {
                summary {
                    span.font_path {
                        (target_description) (maybe_annotation_icon)
                    }
                    span.diff_result { (ratio_fmt) " " (decoration) }
                    span.changed_tag_list { (changed_tag_list) }
                }
                (details)
            }
        });
    }

    let matching_familes = make_matching_families_info(current, prev, sources);
    html! {
        div.diff_report {
            h3 id="diff-report" { "Diffs" }
            div.matching_families { (matching_familes) }
            @for item in items {
                (item)
            }
        }
    }
}

fn format_annotations(target: &Target, annotations: &BTreeMap<Target, Vec<Annotation>>) -> Markup {
    let Some(annotations) = annotations.get(target) else {
        let target = target.to_string();
        let onclick = format!("event.preventDefault(); openModal(\"{target}\");",);
        return html! {
            a href = ("#") onclick = (onclick) { "new annotation" }

        };
    };
    let make_link_part = |annotation: &Annotation| {
        if let Some(link) = annotation.link.as_ref() {
            html! {
               ": " a href = (link) { (link) }
            }
        } else {
            Default::default()
        }
    };
    html! {
        div.annotations {
            h5 { "annotations" }
            ul {
                @for annotation in annotations {
                    li {
                        (annotation.text) (make_link_part(annotation))
                    }
                }
                li { em {"(to add or change, manually edit annotations.json)"  } }
            }
        }
    }
}

fn make_target_description(target: &Target) -> Markup {
    let bare_path = target.source_path(Path::new(""));
    let source = bare_path.file_name().unwrap().to_str().unwrap();
    let annotation = format!("{} + {}", 
        annotation_for_tool(&target.tool_1(), target), 
        annotation_for_tool(&target.tool_2(), target));
    html! {
        (source)
            " "
            em { "(" (annotation) ")" }
    }
}

fn annotation_for_tool(tool: &Tool, target: &Target) -> String {
    let name = tool.versioned_name();

    match tool.tool_management() {
        ToolManagement::ManagedByGfTools if target.config.file_stem() != Some(OsStr::new("config"))=> {
            format!("{}, {}", name, target.config.display())
        },
        _ => name.to_string(),
    }
}

fn make_error_report(
    current: &DiffResults,
    prev: &DiffResults,
    sources: &BTreeMap<PathBuf, String>,
    cache_dir: &Path,
    tool_1_category_name: &str,
    tool_2_category_name: &str,
) -> Markup {
    // Generic tool names are used for JSON keys.
    let current_tool_1 = get_compiler_failures(current, TOOL_1_NAME);
    let prev_tool_1 = get_compiler_failures(prev, TOOL_1_NAME);
    let current_tool_2 = get_compiler_failures(current, TOOL_2_NAME);
    let prev_tool_2 = get_compiler_failures(prev, TOOL_2_NAME);

    let current_both = current_tool_1
        .keys()
        .copied()
        .filter(|k| current_tool_2.contains_key(k))
        .collect::<BTreeSet<_>>();
    let prev_both = prev_tool_1
        .keys()
        .copied()
        .filter(|k| prev_tool_2.contains_key(k))
        .collect::<BTreeSet<_>>();

    let current_other = get_other_failures(current);
    let prev_other = get_other_failures(prev);
    
    let tool_1 = if current_tool_1.len() - current_both.len() > 0 {
        make_error_report_group(
            tool_1_category_name.as_ref(),
            TOOL_1_NAME,
            current_tool_1
                .keys()
                .copied()
                .filter(|k| !current_both.contains(k))
                .map(|k| (k, !prev_tool_1.contains_key(k))),
            |path| {
                current_tool_1
                    .get(path)
                    .copied()
                    .map(format_compiler_error)
                    .unwrap_or_default()
            },
            sources,
            cache_dir,
        )
    } else {
        Default::default()
    };

    let tool_2 = if current_tool_2.len() - current_both.len() > 0 {
        make_error_report_group(
            tool_2_category_name.as_ref(),
            TOOL_2_NAME,
            current_tool_2
                .keys()
                .copied()
<<<<<<< HEAD
                .filter(|k| (!current_both.contains(k)))
                .map(|k| (k, !prev_tool_2.contains_key(k))),
=======
                .filter(|k| !current_both.contains(k))
                .map(|k| (k, !prev_fontmake.contains_key(k))),
>>>>>>> ed78d9b7
            |path| {
                current_tool_2
                    .get(path)
                    .copied()
                    .map(format_compiler_error)
                    .unwrap_or_default()
            },
            sources,
            cache_dir,
        )
    } else {
        Default::default()
    };

    let both = if !current_both.is_empty() {
        make_error_report_group(
            "both",
            "both",
            current_both
                .iter()
                .copied()
                .map(|k| (k, !prev_both.contains(k))),
            |path| {
                let tool_1_err = current_tool_1
                    .get(path)
                    .copied()
                    .map(format_compiler_error)
                    .unwrap_or_default();
                let tool_2_err = current_tool_2
                    .get(path)
                    .copied()
                    .map(format_compiler_error)
                    .unwrap_or_default();

                html! {
                    .h5 { (tool_1_category_name) }
                    (tool_1_err)
                    .h5 { (tool_2_category_name) }
                    (tool_2_err)
                }
            },
            sources,
            cache_dir,
        )
    } else {
        Default::default()
    };

    let other = if !current_other.is_empty() {
        make_error_report_group(
            "other",
            "other",
            current_other
                .keys()
                .copied()
                .map(|k| (k, !prev_other.contains_key(k))),
            |path| {
                let msg = current_other.get(path).copied().unwrap_or_default();
                html! {
                    div.backtrace {
                        (msg)
                    }
                }
            },
            sources,
            cache_dir,
        )
    } else {
        Default::default()
    };

    html! {
        (tool_1)
        (tool_2)
        (both)
        (other)
    }
}

fn format_compiler_error(err: &CompilerFailure) -> Markup {
    html! {
            div.backtrace {
            div.stderr { (err.stderr) }

        }
    }
}

fn list_different_tables(current: &DiffOutput) -> Option<String> {
    let changed = current
        .iter_tables()
        .filter(|x| *x != "total")
        .collect::<Vec<_>>()
        .join(", ");
    if changed.is_empty() {
        return None;
    }
    Some(format!("({changed})"))
}

/// for a given diff, the detailed information on per-table changes
fn format_diff_report_detail_table(
    current: &DiffOutput,
    prev: Option<&DiffOutput>,
    tool_1_category_name: &str,
    tool_2_category_name: &str,
) -> Markup {
    let value_decoration = |table: &str, value: DiffValue| -> Markup {
        let prev_value = match prev {
            None => None,
            Some(DiffOutput::Identical) => Some(DiffValue::Ratio(1.0)),
            Some(DiffOutput::Diffs(tables)) => tables.get(table).cloned(),
        };

        // size reporting is sort of hacked on, and doesn't really follow the same pattern
        // as table diffs; the diff % we show in this case is the ratio between the two
        // sizes. For instance a value of +60% means fontmake is 40% the size of fontc.
        // negative numbers mean fontc is smaller than fontmake.
        if table.starts_with("sizeof") {
            if let (DiffValue::Ratio(r), Some(DiffValue::Ratio(prev))) =
                (&value, prev_value.as_ref())
            {
                return make_delta_decoration(
                    r.abs() as i32,
                    Some(prev.abs() as i32),
                    More::IsWorse,
                );
            }
            return Default::default();
        }

        match (value, prev_value) {
            (DiffValue::Ratio(r), None) | (DiffValue::Ratio(r), Some(DiffValue::Only(_))) => {
                make_delta_decoration(r * 100.0, None, More::IsBetter)
            }
            (DiffValue::Ratio(r), Some(DiffValue::Ratio(p))) => {
                make_delta_decoration(r * 100.0, Some(p * 100.0), More::IsBetter)
            }

            (DiffValue::Only(_), Some(DiffValue::Ratio(p))) => {
                make_delta_decoration(0.0, Some(p * 100.), More::IsBetter)
            }
            // if only one compiler is writing this and previously none were...
            // that seems weird/unlikely and I don't see a useful thing to report
            (DiffValue::Only(_), _) => Default::default(),
        }
    };

    // if we are identical, we use this empty set as a placeholder so the types
    // work below.
    let empty = BTreeMap::new();

    let diffs = match current {
        DiffOutput::Identical => &empty,
        DiffOutput::Diffs(diffs) => diffs,
    };

    // the current report doesn't include tables that match, but if something
    // didn't match in the prev report but matches now we still want to include it
    let all_changed_tables = current
        .iter_tables()
        .chain(prev.into_iter().flat_map(|x| x.iter_tables()))
        .collect::<BTreeSet<_>>();

    let all_items = all_changed_tables
        .into_iter()
        .map(|table| {
            let value = diffs.get(table).cloned().unwrap_or(DiffValue::Ratio(1.0));
            (table, value)
        })
        .collect::<Vec<_>>();

    if all_items.is_empty() {
        html!()
    } else {
        html! {
            table {
                thead {
                    tr {
                        th.diff_table scope = "col" { "table" }
                        th.diff_value scope = "col" { "value" }
                    }
                }
                @for (table, value) in all_items {
                    tr.table_diff_row {
                        td.table_diff_name { (table) }
                        @if table.starts_with("sizeof") {

                            td.table_diff_value {
                                (value.as_n_of_bytes()) "B " ( {value_decoration(table, value) })
                            }
                        } @else {
                            td.table_diff_value {
                                @match value {
                                    DiffValue::Ratio(_) => { (value) " " ( {value_decoration(table, value) }) },
                                    DiffValue::Only(compiler) => {
                                        // Replace generic `tool_1`/`tool_2`
                                        // string with actual tool name.
                                        @if compiler == TOOL_1_NAME {
                                            (tool_1_category_name) " only"
                                        } @else {
                                            (tool_2_category_name) " only"
                                        }
                                    }
                                }
                            }
                        }
                    }
                }
            }
        }
    }
}

fn make_error_report_group<'a>(
    group_name: &str,
    id_prefix: &str,
    paths_and_if_is_new_error: impl Iterator<Item = (&'a Target, bool)>,
    details: impl Fn(&Target) -> Markup,
    sources: &BTreeMap<PathBuf, String>,
    cache_dir: &Path,
) -> Markup {
    let items = make_error_report_group_items(paths_and_if_is_new_error, details, sources, cache_dir);

    let elem_id = format!("{id_prefix}-failures");
    html! {
        div.error_report {
            h3 id=(elem_id) { (group_name) " failures" }
            div.failures {
                (items)
            }
        }
    }
}

fn make_error_report_group_items<'a>(
    paths_and_if_is_new_error: impl Iterator<Item = (&'a Target, bool)>,
    details: impl Fn(&Target) -> Markup,
    sources: &BTreeMap<PathBuf, String>,
    cache_dir: &Path,
) -> Markup {
    let get_repo_url = |id: &Target| {
        sources
            .get(id.repo_path())
            .map(String::as_str)
            .unwrap_or("#")
    };
    let make_repro_command = |target: &Target| {
        let url = get_repo_url(target);
        let ttx_command = target.repro_command(url, cache_dir);
        format!("event.preventDefault(); copyText(\"{ttx_command}\");",)
    };
    html! {
        @for (path, is_new) in paths_and_if_is_new_error {
            details.report_group_item {
                summary {
                    (path)
                     @if is_new { " 🆕" }
            }
                    div.diff_info {
                        a href = (get_repo_url(path)) { "view source repository" }
                        " "
                        a href = "" onclick = (make_repro_command(path)) { "copy reproduction command" }
                    }

                (details(path))
            }
        }
    }
}

fn get_other_failures(results: &DiffResults) -> BTreeMap<&Target, &str> {
    results
        .failure
        .iter()
        .filter_map(|(id, r)| match r {
            DiffError::CompileFailed(_) => None,
            DiffError::Other(err) => Some((id, err.as_str())),
        })
        .collect()
}

// failures that result from us not being able to access a repo in the target list
fn format_repo_failures(failures: &BTreeMap<String, String>) -> Markup {
    if failures.is_empty() {
        return Default::default();
    }

    html! {
        div.repo_failures {
            h4 { "failed to find targets for " (failures.len()) " repos" }
            ul {
                @for (repo, reason) in failures {
                    li {
                        (repo) ": '" (reason) "'"
                    }
                }
            }
        }
    }
}

fn format_added_and_removed(prev: &DiffResults, current: &DiffResults) -> Markup {
    let all_prev = prev.targets().collect::<BTreeSet<_>>();
    let all_current = current.targets().collect::<BTreeSet<_>>();

    let added = all_current.difference(&all_prev).collect::<BTreeSet<_>>();
    let removed = all_prev.difference(&all_current).collect::<BTreeSet<_>>();

    let added_list = if !added.is_empty() {
        html! {
            h4 {"Added "(added.len()) " new targets"}
            ul {
                @for target in added {
                    li {
                        (target)

                    }

                }
            }
        }
    } else {
        Default::default()
    };

    let removed_list = if !removed.is_empty() {
        html! {
            h4 {"Lost "(removed.len()) " old targets"}
            ul {
                @for target in removed {
                    li {
                        (target)

                    }

                }
            }
        }
    } else {
        Default::default()
    };

    html! {
        (added_list)
        (removed_list)
    }
}

fn get_compiler_failures<'a>(
    results: &'a DiffResults,
    compiler: &str,
) -> BTreeMap<&'a Target, &'a CompilerFailure> {
    let get_err = |err: &'a DiffError| {
        let DiffError::CompileFailed(compfail) = err else {
            return None;
        };
        match compiler {
            // Generic tool names are used for JSON keys.
            TOOL_1_NAME => compfail.tool_1.as_ref(),
            TOOL_2_NAME => compfail.tool_2.as_ref(),
            _ => panic!("this is quite unexpected"),
        }
    };

    results
        .failure
        .iter()
        .flat_map(|(id, r)| get_err(r).map(|e| (id, e)))
        .collect()
}<|MERGE_RESOLUTION|>--- conflicted
+++ resolved
@@ -775,13 +775,8 @@
             current_tool_2
                 .keys()
                 .copied()
-<<<<<<< HEAD
-                .filter(|k| (!current_both.contains(k)))
+                .filter(|k| !current_both.contains(k))
                 .map(|k| (k, !prev_tool_2.contains_key(k))),
-=======
-                .filter(|k| !current_both.contains(k))
-                .map(|k| (k, !prev_fontmake.contains_key(k))),
->>>>>>> ed78d9b7
             |path| {
                 current_tool_2
                     .get(path)
