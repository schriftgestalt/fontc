#!/usr/bin/env python3
"""Helper for comparing `fontc` (Rust) vs `fontmake` (Python) or Glyphs 3 vs 
Glyphs 4 binaries.

Turns each into `ttx`, eliminates expected sources of difference and prints
a brief summary of the result.

`fontmake` should be installed in an active virtual environment. The easiest
way to do this is probably with `pyenv` and its `pyenv-virtualenv` plugin (see
https://github.com/pyenv/pyenv-virtualenv).

Usage:
    # Rebuild with `fontc` and `fontmake` and compare.
    python resources/scripts/ttx_diff.py --tool_1_type fontc --tool_2_type fontmake ../OswaldFont/sources/Oswald.glyphs

    # Rebuild the `fontc` copy, reuse the prior `fontmake` copy (if present), 
    # and compare. Useful if you are making changes to `fontc` meant to narrow 
    # the diff.
    python resources/scripts/ttx_diff.py --tool_1_type fontc --tool_2_type fontmake --rebuild fontc ../OswaldFont/sources/Oswald.glyphs

    # Rebuild with `fontc` and `fontmake` (managed by `gftools`) and compare.
    # This requires a config file.
    python resources/scripts/ttx_diff.py --tool_1_type fontc_gftools --tool_2_type fontmake_gftools --config ../OswaldFont/sources/config.yaml ../OswaldFont/sources/Oswald.glyphs

    # Rebuild with Glyphs 3 and Glyphs 4 and compare. The paths to the app
    # bundles have to be specified.
    python resources/scripts/ttx_diff.py --tool_1_type glyphsapp --tool_1_path '/Applications/Glyphs 3.3.1 (3343).app' --tool_2_type glyphsapp --tool_2_path '/Applications/Glyphs 4.0a (3837).app' ../OswaldFont/sources/Oswald.glyphs
    
    # Rebuild with precompiled `fontc` binary and Glyphs 4 and compare.
    python resources/scripts/ttx_diff.py --tool_1_type fontc --tool_1_path ~/fontc/target/release/fontc --tool_2_type glyphsapp --tool_2_path '/Applications/Glyphs 4.0a (3837).app' ../OswaldFont/sources/Oswald.glyphs

JSON:
    If the `--json` flag is passed, this tool will output JSON.

    If both compilers ran successfully, this dictionary will have a single key,
    "success", which will contain a dictionary, where keys are the tags of tables
    (or another identifier) and the value is either a float representing the
    'difference ratio' (where 1.0 means identical and 0.0 means maximally
    dissimilar) or, if only one compiler produced that table, the name of that
    compiler as a string ("fontc", "glyphsapp_4" etc.).
    For example, when run in `default` or `gftools` modes, the output 
    `{"success": { "GPOS": 0.99, "vmxt": "fontmake" }}` means that the "GPOS"
    table was 99%% similar, and only `fontmake` produced the "vmtx" table (and 
    all other tables were identical).

    If one or both of the compilers fail to exit successfully, we will return a
    dictionary with the single key, "error", where the payload is a dictionary
    where keys are the name of the compiler that failed, and the body is a
    dictionary with "command" and "stderr" fields, where the "command" field
    is the command that was used to run that compiler.
    
Caching:
    It is possible to specify a custom cache directory for the font
    repositories. This is especially useful when a custom cache location is used
    for `fontc_crater`, as the same cache can be shared.
"""

import json
import os
import plistlib
import shutil
import subprocess
import sys
import time
import uuid
import yaml

from abc import ABC, abstractmethod
from absl import app, flags
from cdifflib import CSequenceMatcher as SequenceMatcher
from collections import defaultdict
from contextlib import contextmanager
from dataclasses import dataclass, field
from enum import IntEnum, StrEnum
from fontTools.designspaceLib import DesignSpaceDocument
from fontTools.misc.fixedTools import otRound
from fontTools.ttLib import TTFont
from fontTools.varLib.iup import iup_delta
from Foundation import NSConnection, NSDistantObject, NSObject, NSURL
from glyphsLib import GSFont
from lxml import etree
from pathlib import Path
from tempfile import NamedTemporaryFile
from typing import Any, Callable, Dict, Generator, List, Optional, Sequence, Tuple
from urllib.parse import urlparse


# Since `absl` flags do not support overriding the generated flag names, the
# string values should match the lowercase versions of the constants (i. e.
# include the same underscores).
#
# Note:  This is currently a flat list like the `ToolTypeCli` enum in
# `fontc_crater/src/args.rs`. It does not separate the concepts of tool type,
# tool management and tool instance.
class ToolType(StrEnum):
    # Standalone versions
    FONTC = "fontc"
    FONTMAKE = "fontmake"

    # Managed by GFTools
    FONTC_GFTOOLS = "fontc_gftools"
    FONTMAKE_GFTOOLS = "fontmake_gftools"

    GLYPHSAPP = "glyphsapp"

FONTC_NAME = "fontc"
FONTMAKE_NAME = "fontmake"
TOOL_1_NAME = "tool_1"
TOOL_2_NAME = "tool_2"
TTX_NAME = "ttx"

FLAGS = flags.FLAGS

# used instead of a tag for the normalized mark/kern output
MARK_KERN_NAME = "(mark/kern)"

LIG_CARET_NAME = "ligcaret"

# maximum chars of stderr to include when reporting errors; prevents
# too much bloat when run in CI
MAX_ERR_LEN = 1000

# fontc and fontmake's builds may be off by a second or two in the
# head.created/modified; setting this makes them the same
if "SOURCE_DATE_EPOCH" not in os.environ:
    os.environ["SOURCE_DATE_EPOCH"] = str(int(time.time()))


# print to stderr
def eprint(*objects):
    print(*objects, file=sys.stderr)


flags.DEFINE_enum_class(
    "tool_1_type",
    default = None,
    enum_class = ToolType,
    help = "Choose the type of the first tool which should be used to build fonts to compare. Note that as of 2023-05-21, we still set flags for `fontmake` to match `fontc` behavior.",
)
flags.DEFINE_string(
    "tool_1_path",
    default = None,
    help = "For `fontc`: Optional path to precompiled `fontc` binary to be used as tool 1.\nFor `glyphsapp`: Required path to the application bundle of the specific Glyphs app version to be used as tool 1.\nPlease note that if a different instance of the Glyphs app with the same major version is already running, that version may be used instead.",
)
flags.DEFINE_enum_class(
    "tool_2_type",
    default = None,
    enum_class = ToolType,
    help = "Choose the type of the second tool which should be used to build fonts to compare. Note that as of 2023-05-21, we still set flags for `fontmake` to match `fontc` behavior.",
)
flags.DEFINE_string(
    "tool_2_path",
    default = None,
    help = "For `fontc`: Optional path to precompiled `fontc` binary to be used as tool 2.\nFor `glyphsapp`: Required path to the application bundle of the specific Glyphs app version to be used as tool 2.\nPlease note that if a different instance of the Glyphs app with the same major version is already running, that version may be used instead.",
)
flags.DEFINE_string(
    "config",
    default = None,
    help = "`config.yaml` to be passed to `gftools` when using a tool managed by `gftools`",
)
flags.DEFINE_string(
    "normalizer_path",
    default = None,
    help = "Optional path to precompiled `otl-normalizer` binary",
)
flags.DEFINE_string(
    "cache_path",
    default = "~/.fontc_crater_cache",
    help = "Optional path to custom cache location for font repositories.",
)
flags.DEFINE_enum(
    "rebuild",
    default = "both",
    enum_values = ["both", TOOL_1_NAME, TOOL_2_NAME, "none"],
    help = "Which compilers to rebuild with if the output appears to already exist. `none` is handy when playing with `ttx_diff.py` itself.",
)
flags.DEFINE_float(
    "off_by_one_budget",
    default = 0.1,
    help = "The percentage of point (glyf) or delta (gvar) values allowed to differ by one without counting as a diff.",
)
flags.DEFINE_bool(
    "json",
    default = False,
    help = "Print results in machine-readable JSON format."
)
flags.DEFINE_string(
    "outdir",
    default = None,
    help = "Directory to store generated files."
)
flags.DEFINE_bool(
    "production_names",
    default = True,
    help = "Rename glyphs to AGL-compliant names (uniXXXX, etc.) suitable for production. Disable to see the original glyph names.",
)

# fontmake - and so gftools' - static builds perform overlaps removal, but fontc
# can't do that yet, and so we default to disabling the filter to make the diff
# less noisy.
# TODO: Change the default if/when fontc gains the ability to remove overlaps.
# https://github.com/googlefonts/fontc/issues/975
flags.DEFINE_bool(
    "keep_overlaps",
    default = True,
    help = "Keep overlaps when building static fonts. Disable to compare with simplified outlines.",
)


def to_xml_string(e) -> str:
    xml = etree.tostring(e)
    # some table diffs were mismatched because of inconsistency in ending newline
    xml = xml.strip()
    return xml


#===============================================================================
# Running commands
#===============================================================================


# execute a command after logging it to stderr.
# All additional kwargs are passed to subprocess.run
def log_and_run(cmd: Sequence, cwd=None, **kwargs):
    cmd_string = " ".join(str(c) for c in cmd)
    if cwd is not None:
        eprint(f"  (cd {cwd} && {cmd_string})")
    else:
        eprint(f"  ({cmd_string})")
    return subprocess.run(
        cmd,
        text=True,
        cwd=cwd,
        capture_output=True,
        **kwargs,
    )


def run_ttx(font_file: Path):
    ttx_file = font_file.with_suffix(".ttx")
    # if this exists we're allowed to reuse it
    if ttx_file.is_file():
        eprint(f"reusing {ttx_file}")
        return ttx_file

    cmd = [
        TTX_NAME,
        "-o",
        ttx_file.name,
        font_file.name,
    ]
    log_and_run(cmd, font_file.parent, check=True)
    return ttx_file


# generate a simple text repr for gpos for this font, with retry
def run_normalizer(normalizer_bin: Path, font_file: Path, table: str):
    if table == "gpos":
        out_path = font_file.with_suffix(".markkern.txt")
    elif table == "gdef":
        out_path = font_file.with_suffix(f".{LIG_CARET_NAME}.txt")
    else:
        raise ValueError(f"unknown table for normalizer: '{table}'")

    if out_path.exists():
        eprint(f"reusing {out_path}")
    NUM_RETRIES = 5
    for i in range(NUM_RETRIES + 1):
        try:
            return try_normalizer(normalizer_bin, font_file, out_path, table)
        except subprocess.CalledProcessError as e:
            time.sleep(0.1)
            if i >= NUM_RETRIES:
                raise e
            eprint(f"normalizer failed with code '{e.returncode}'', retrying")


# we had a bug where this would sometimes hang in mysterious ways, so we may
# call it multiple times if it fails
def try_normalizer(normalizer_bin: Path, font_file: Path, out_path: Path, table: str):
    NORMALIZER_TIMEOUT = 60 * 10  # ten minutes
    if not out_path.is_file():
        cmd = [
            normalizer_bin.absolute(),
            font_file.name,
            "-o",
            out_path.name,
            "--table",
            table,
        ]
        log_and_run(cmd, font_file.parent, check=True, timeout=NORMALIZER_TIMEOUT)
        # if we finished running and there's no file then there's no output:
        if not out_path.is_file():
            return ""
    with open(out_path) as f:
        return f.read()


#===============================================================================
# Building fonts with `fontc` and `fontmake`
#===============================================================================


class BuildFail(Exception):
    """An exception raised if a compiler fails."""

    def __init__(self, cmd: Sequence, msg: str):
        self.command = list(str(c) for c in cmd)
        self.msg = msg


# run a font compiler
def build(cmd: Sequence, build_dir: Optional[Path], **kwargs):
    output = log_and_run(cmd, build_dir, **kwargs)
    if output.returncode != 0:
        raise BuildFail(cmd, output.stderr or output.stdout)


# Standalone `fontc` (not managed by `gftools`)
def build_fontc(source: Path, fontc_bin: Path, build_dir: Path, font_file_name: str):
    out_file = build_dir / font_file_name
    if out_file.exists():
        eprint(f"reusing {out_file}")
        return
    cmd = [
        fontc_bin,
        # uncomment this to compare output w/ fontmake --keep-direction
        # "--keep-direction",
        "--build-dir",
        ".",
        "-o",
        out_file.name,
        source,
        "--emit-debug",
    ]
    if not FLAGS.production_names:
        cmd.append("--no-production-names")
    build(cmd, build_dir)


# Standalone `fontmake` (not managed by `gftools`)
def build_fontmake(source: Path, build_dir: Path, font_file_name: str):
    out_file = build_dir / font_file_name
    if out_file.exists():
        eprint(f"reusing {out_file}")
        return
    variable = source_is_variable(source)
    buildtype = "variable"
    if not variable:
        buildtype = "ttf"
    cmd = [
        FONTMAKE_NAME,
        "-o",
        buildtype,
        "--output-path",
        out_file.name,
        "--drop-implied-oncurves",
        # "--keep-direction",
        # helpful for troubleshooting
        "--debug-feature-file",
        "debug.fea",
    ]
    if not FLAGS.production_names:
        cmd.append("--no-production-names")
    if FLAGS.keep_overlaps and not variable:
        cmd.append("--keep-overlaps")
    cmd.append(str(source))

    build(cmd, build_dir)


@contextmanager
def modified_gftools_config(
    cmdline: List[str], extra_args: Sequence[str]
) -> Generator[None, None, None]:
    """Modify the gftools config file to add extra arguments.

    A temporary config file is created with the extra args added to the
    `extraFontmakeArgs` key, and replaces the original config file in the
    command line arguments' list, which is modified in-place.
    The temporary file is deleted after the context manager exits.
    If the extra_args list is empty, the context manager does nothing.

    Args:
        cmdline: The command line arguments passed to gftools. This must include
            the path to a config.yaml file.
        extra_args: Extra arguments to add to the config file. Can be empty.
    """
    if extra_args:
        try:
            config_idx, config_path = next(
                (
                    (i, arg)
                    for i, arg in enumerate(cmdline)
                    if arg.endswith((".yaml", ".yml"))
                )
            )
        except StopIteration:
            raise ValueError(
                "No config file found in command line arguments. "
                "Please provide a config.yaml file."
            )

        with open(config_path, "r") as f:
            config = yaml.safe_load(f)

        config["extraFontmakeArgs"] = " ".join(
            config.get("extraFontmakeArgs", "").split(" ") + extra_args
        )

        with NamedTemporaryFile(
            mode="w",
            prefix="config_",
            suffix=".yaml",
            delete=False,
            dir=Path(config_path).parent,
        ) as f:
            yaml.dump(config, f)
        temp_path = Path(f.name)

        cmdline[config_idx] = temp_path

    # if the build later fails for any reason, we still want to delete the temp file
    try:
        yield
    finally:
        if extra_args:
            temp_path.unlink()


def run_gftools(
    source: Path, config: Path, build_dir: Path, font_file_name: str, fontc_bin: Optional[Path] = None
):
    out_file = build_dir / font_file_name
    if out_file.exists():
        eprint(f"reusing {out_file}")
        return
    out_dir = build_dir / "gftools_temp_dir"
    if out_dir.exists():
        shutil.rmtree(out_dir)
    cmd = [
        "gftools",
        "builder",
        config,
        "--experimental-simple-output",
        out_dir,
        "--experimental-single-source",
        source.name,
    ]
    if fontc_bin is not None:
        cmd += ["--experimental-fontc", fontc_bin]

    extra_args = []
    if FLAGS.keep_overlaps:
        # (we only want this for the statics but it's a noop for variables)
        extra_args.append("--keep-overlaps")
    if not FLAGS.production_names:
        extra_args.append("--no-production-names")

    with modified_gftools_config(cmd, extra_args):
        build(cmd, None)

    # return a concise error if gftools produces != one output
    contents = list(out_dir.iterdir()) if out_dir.exists() else list()
    if not contents:
        raise BuildFail(cmd, "gftools produced no output")
    elif len(contents) != 1:
        contents = [p.name for p in contents]
        raise BuildFail(cmd, f"gftools produced multiple outputs: {contents}")
    copy(contents[0], out_file)

    if out_dir.exists():
        shutil.rmtree(out_dir)


def source_is_variable(path: Path) -> bool:
    if path.suffix == ".ufo":
        return False
    if path.suffix == ".designspace":
        dspace = DesignSpaceDocument.fromfile(path)
        return len(dspace.sources) > 1
    if path.suffix == ".glyphs" or path.suffix == ".glyphspackage":
        font = GSFont(path)
        return len(font.masters) > 1
    # fallback to variable, the existing default, but we should never get here?
    return True


def copy(old, new):
    shutil.copyfile(old, new)
    return new


#===============================================================================
# Building fonts with Glyphs.app
#===============================================================================


# Initial number of tries to establish a JSTalk connection to an already running
# instance of Glyphs.app.
INITIAL_CONNECTION_TRIES = 3


# Maximum number of tries to establish a JSTalk connection to a Glyphs.app
# instance that we just launched.
MAX_CONNECTION_TRIES = 10


BASE_BUNDLE_IDENTIFIER = "com.GeorgSeifert.Glyphs"
UNKNOWN_NAME = "Unknown"


# `fontc_crater/ttx_diff_runner.rs` expects nothing but JSON on `stdout`,
# so we log status messages only if we are not in JSON output mode.
def print_if_not_json(message: str):
    if not FLAGS.json:
        print(message)


# Returns the version and build numbers of the application at the given bundle
# path. Returns the string `Unknown` for values that cannot be found.
def app_bundle_version(bundle_path) -> (str, str):
    info_plist_path = os.path.join(bundle_path, "Contents", "Info.plist")
    if not os.path.exists(info_plist_path):
        raise FileNotFoundError(f"Info.plist not found at: {info_plist_path}")

    with open(info_plist_path, 'rb') as f:
        plist = plistlib.load(f)

    # CFBundleShortVersionString is the user-facing version
    # CFBundleVersion is typically a build number
    version = plist.get("CFBundleShortVersionString", UNKNOWN_NAME)
    build_number = plist.get("CFBundleVersion", UNKNOWN_NAME)
    return version, build_number


# This function has been adapted from `Glyphs remote scripts/Glyphs.py`
# in the `https://github.com/schriftgestalt/GlyphsSDK` repository.
def application(bundle_path: str) -> (NSDistantObject, str, str):
    version, build_number = app_bundle_version(bundle_path)
    if version == UNKNOWN_NAME or build_number == UNKNOWN_NAME:
        print("Cannot determine version or build number for app bundle at {bundle_path}")
        return None, None, None

    major_version = version.split('.', 1)[0]

    # The registered name of a Glyphs app instance can include the build number.
    # We add a UUID to support multiple instances of the same build running simultaneously.
    # The UUID is passed to the app when launching it with the `open` command below.
    proxy_uuid = uuid.uuid4()
    registered_name = f"{BASE_BUNDLE_IDENTIFIER}{major_version}.{build_number}.{proxy_uuid}"

    # First, try to establish a connection to a running app matching the
    # registered name. We need only a low number of maximum tries because we
    # would not have to wait for the app to launch.
    proxy = application_proxy(registered_name, INITIAL_CONNECTION_TRIES)
    if proxy is not None:
        return proxy, version, build_number

    # There is no running app, or another error occurred. Try to launch the app
    # via the provided bundle path.
    # `-F` opens the application “fresh” (without restoring windows). This is important 
    #  when relaunching the app after a crash.
    # `-g` opens the application in the background.
    # `-j` opens the application hidden (its windows are not visible).
    # `-n` opens a new instance of the application, enabling multiple simultaneous exports.
    print_if_not_json(f"Opening application at {bundle_path}")
    os.system(f"open -a '{bundle_path}' -F -g -j -n --args -GSProxyPortNameUUID {proxy_uuid}")

    # Try to establish a connection to the running app.
    # Return the value even if it is `None`.
    return application_proxy(registered_name, MAX_CONNECTION_TRIES), version, build_number


# This function has been adapted from `Glyphs remote scripts/Glyphs.py`
# in the `https://github.com/schriftgestalt/GlyphsSDK` repository.
#
# The registered name should have the following format:
#
#     com.GeorgSeifert.Glyphs(V)[.BBBB]
#
# `V` is the major version (currently 3 or 4).
# `BBBB` is an optional build number (e. g. 3343 for Glyphs 3.3.1).
#
# Returns `None` if the connection could not be established.
def application_proxy(registered_name: str, max_tries: int) -> NSDistantObject:
    conn = None
    tries = 1

    print_if_not_json(f"Looking for a JSTalk connection to {registered_name}")
    while ((conn is None) and (tries < max_tries)):
        conn = NSConnection.connectionWithRegisteredName_host_(registered_name, None)
        tries = tries + 1

        if (not conn):
            print_if_not_json(f"Could not find connection, trying again ({tries} of {max_tries})")
            time.sleep(1)

    if (not conn):
        print_if_not_json(f"Failed to find a JSTalk connection to {registered_name}")
        return None

    return conn.rootProxy()


# This function has been adapted from `Glyphs remote scripts/testExternal.py`
# in the `https://github.com/schriftgestalt/GlyphsSDK` repository.
def exportFirstInstance(
    proxy: NSDistantObject, 
    source: Path, 
    build_dir: Path, 
    out_file_name: str
):
    out_file = build_dir / out_file_name
    if out_file.exists():
        print_if_not_json(f"reusing {out_file}")
        return

    source_path = source.as_posix()
    build_dir_path = build_dir.as_posix()

    doc = proxy.openDocumentWithContentsOfFile_display_(source_path, False)
    print_if_not_json(f"Exporting {doc.displayName()} to {build_dir_path}")

    font = doc.font()
    instance = font.instances()[0]

    arguments = {
        'ExportFormat': "OTF",
        'Destination': NSURL.fileURLWithPath_(build_dir_path)
    }
    if not FLAGS.production_names:
        # Glyphs defaults to True.
        arguments['useProductionNames'] = False
    if FLAGS.keep_overlaps:
        # Glyphs defaults to True for non-variable fonts.
        arguments['removeOverlap'] = False

    try:
        result = instance.generate_(arguments)
    except Exception as e:
        # Catch Glyphs app crash and report as error.
        cmd = []
        cmd.append(str(source))
        cmd.append(str(out_file_name))

        # Terminate app just in case.
        terminate_macos_app(proxy)

        raise BuildFail(cmd, str(e))

    doc.close()
    
    if result[0] != "Success":
        # Even though we do not have an actual command for Glyphs exports,
        # we construct one which can be passed to `BuildFail`.
        cmd = []
        for k, v in arguments.items():
            cmd.append(k)
            cmd.append(v)

        cmd.append(str(source))
        cmd.append(str(out_file_name))

        # If not successful, `result` is a list of `NSError` objects.
        errors_string = "; ".join(error.localizedDescription() for error in result)

        # Terminate app before exiting the function.
        terminate_macos_app(proxy)

        raise BuildFail(cmd, errors_string)
    
    # Rename file to our standard name.
    temp_file = Path(result[1]).resolve()
    temp_file_name = temp_file.name
    file_to_rename = build_dir / temp_file_name
    file_to_rename.rename(out_file)

    # Terminate app exiting the function.
    terminate_macos_app(proxy)


def terminate_macos_app(
    proxy: NSDistantObject
):
    try:
        proxy.terminate_(None)
    except Exception as e:
        if 'NSInvalidReceivePortException' in str(e):
            print_if_not_json("Application is terminating. Ignoring expected exception.")
        else:
            cmd = []
            raise BuildFail(cmd, str(e))


#===============================================================================
# Normalizing tables
#===============================================================================


def get_name_to_id_map(ttx: etree.ElementTree):
    return {
        el.attrib["nameID"]: el.text
        for el in ttx.xpath(
            "//name/namerecord[@platformID='3' and @platEncID='1' and @langID='0x409']"
        )
    }


def name_id_to_name(ttx, xpath, attr):
    id_to_name = get_name_to_id_map(ttx)
    for el in ttx.xpath(xpath):
        if attr is None:
            if el.text is None:
                continue
            name_id = el.text
            # names <= 255 have specific assigned slots, names > 255 not
            if int(name_id) <= 255:
                continue
            name = id_to_name.get(name_id, f"NonExistingNameID {name_id}").strip()
            el.text = name
        else:
            if attr not in el.attrib:
                continue
            # names <= 255 have specific assigned slots, names > 255 not
            name_id = el.attrib[attr]
            if int(name_id) <= 255:
                continue
            name = id_to_name.get(name_id, f"NonExistingNameID {name_id}").strip()
            el.attrib[attr] = name


def normalize_name_ids(ttx: etree.ElementTree):
    name = ttx.find("name")
    if name is None:
        return

    records = name.xpath(".//namerecord")
    for record in records:
        name.remove(record)
        # User-defined name IDs get replaced by there value where they are
        # used, so the ID itself is not interesting and we replace them with a
        # fixed value
        if int(record.attrib["nameID"]) > 255:
            record.attrib["nameID"] = "USER_ID"

    records = sorted(
        records,
        key=lambda x: (
            x.attrib["platformID"],
            x.attrib["platEncID"],
            x.attrib["langID"],
            x.attrib["nameID"],
            x.text,
        ),
    )

    for record in records:
        name.append(record)

    # items keep their indentation when we reorder them, so reindent everything
    etree.indent(name)


def find_table(ttx, tag):
    return select_one(ttx, f"/ttFont/{tag}")


def select_one(container, xpath):
    el = container.xpath(xpath)
    if len(el) != 1:
        raise IndexError(f"Wanted 1 name element, got {len(el)}")
    return el[0]


def drop_weird_names(ttx):
    drops = []
    d = ttx.xpath(
        "//name/namerecord[@platformID='1' and @platEncID='0' and @langID='0x0']"
    )
    if d:
        drops.extend(d)
    
    d = ttx.xpath(
        "//name/namerecord[@nameID='5']"
    )
    if d:
        drops.extend(d)
    for drop in drops:
        drop.getparent().remove(drop)


def erase_checksum_and_dates(ttx):
    el = select_one(ttx, "//head/checkSumAdjustment")
    del el.attrib["value"]
    el = select_one(ttx, "//head/created")
    del el.attrib["value"]
    el = select_one(ttx, "//head/modified")
    del el.attrib["value"]


def stat_like_fontmake(ttx):
    try:
        el = find_table(ttx, "STAT")
    except IndexError:
        return
    ver = select_one(el, "Version")
    if ver.attrib["value"] != "0x00010002":
        # nop
        return

    # fontc likes to write STAT 1.2, fontmake prefers 1.1
    # Version 1.2 adds support for the format 4 axis value table
    # So until such time as we start writing format 4 axis value tables it doesn't matter
    ver.attrib["value"] = "0x00010001"


# https://github.com/googlefonts/fontc/issues/1107
def normalize_glyf_contours(ttx: etree.ElementTree) -> dict[str, list[int]]:
    # store new order of prior point indices for each glyph
    point_orders: dict[str, list[int]] = {}

    for glyph in ttx.xpath("//glyf/TTGlyph"):
        contours = glyph.xpath("./contour")
        if len(contours) < 2:
            continue

        # annotate each contour with the range of point indices it covers
        with_range: list[tuple[range, etree.ElementTree]] = []
        points_seen = 0
        for contour in contours:
            points_here = len(contour.xpath("./pt"))
            with_range.append((range(points_seen, points_seen + points_here), contour))
            points_seen += points_here
        annotated = sorted(with_range, key=lambda a: to_xml_string(a[1]))

        # sort by string representation, and skip if nothing has changed
        normalized = [contour for _, contour in annotated]
        if normalized == contours:
            continue
        # normalized contours should be inserted before any other TTGlyph's
        # subelements (e.g. instructions)
        for contour in contours:
            glyph.remove(contour)
        non_contours = list(glyph)
        for el in non_contours:
            glyph.remove(el)
        glyph.extend(normalized + non_contours)

        # store new indices order
        name = glyph.attrib["name"]
        point_orders[name] = [idx for indices, _ in annotated for idx in indices]

    return point_orders


def normalize_gvar_contours(ttx: etree.ElementTree, point_orders: dict[str, list[int]]):
    """Reorder gvar points to match normalised glyf order."""

    for glyph in ttx.xpath("//gvar/glyphVariations"):
        name = glyph.attrib["glyph"]
        order = point_orders.get(name)

        # skip glyph if glyf normalisation did not change its point order
        if order is None:
            continue

        # apply the same order to every tuple
        for tup in glyph.xpath("./tuple"):
            deltas = tup.xpath("./delta")
            assert len(order) + 4 == len(deltas), "gvar is not dense"

            # reorder and change index to match new position
            reordered = []
            for new_idx, old_idx in enumerate(order):
                delta = deltas[old_idx]  # always present as gvars are densified
                delta.attrib["pt"] = str(new_idx)
                reordered.append(delta)
            reordered += deltas[-4:]  # phantom points

            # normalized points should be inserted after any other tuple
            # subelements (e.g. coordinates)
            for delta in deltas:
                tup.remove(delta)
            non_deltas = list(tup)
            for el in non_deltas:
                tup.remove(el)
            tup.extend(non_deltas + reordered)


def normalize_null_tags(ttx: etree.ElementTree, xpath: str, attr):
    """replace the tag 'NONE' with the tag '    '"""
    for el in ttx.xpath(xpath):
        if attr:
            if el.attrib.get(attr, "") == "NONE":
                el.attrib[attr] = "    "
        else:
            if el.text == "NONE":
                el.text = "    "


# https://github.com/googlefonts/fontc/issues/1173
def erase_type_from_stranded_points(ttx):
    for contour in ttx.xpath("//glyf/TTGlyph/contour"):
        points = contour.xpath("./pt")
        if len(points) == 1:
            points[0].attrib["on"] = "irrelevent"


<<<<<<< HEAD
# This method is one of the few where it matters which tool is `fontc` and
# which is `fontmake`.
=======
# only fontc emits name 25 currently, don't treat that as an error
def allow_fontc_only_variations_postscript_prefix(fontc, fontmake):
    xpath_to_name_25 = "//namerecord[@nameID='25']"
    fontc_name25 = fontc.xpath(xpath_to_name_25)
    fontmake_name25 = fontmake.xpath(xpath_to_name_25)
    if fontc_name25 and not fontmake_name25:
        for n in fontc_name25:
            n.getparent().remove(n)


>>>>>>> 4288bd7d
def allow_some_off_by_ones(fontc, fontmake, container, name_attr, coord_holder):
    fontmake_num_coords = len(fontmake.xpath(f"//{container}/{coord_holder}"))
    off_by_one_budget = int(FLAGS.off_by_one_budget / 100.0 * fontmake_num_coords)
    spent = 0
    if off_by_one_budget == 0:
        return

    coord_tag = coord_holder.rpartition("/")[-1]
    # put all the containers into a dict to make querying more efficient:

    fontc_items = {x.attrib[name_attr]: x for x in fontc.xpath(f"//{container}")}
    for fontmake_container in fontmake.xpath(f"//{container}"):
        name = fontmake_container.attrib[name_attr]
        fontc_container = fontc_items.get(name)
        if fontc_container is None:
            eprint(f"no item where {name_attr}='{name}' in {container}")
            continue

        fontc_els = [el for el in fontc_container.iter() if el.tag == coord_tag]
        fontmake_els = [el for el in fontmake_container.iter() if el.tag == coord_tag]

        if len(fontc_els) != len(fontmake_els):
            eprint(
                f"length of {container} '{name}' differs ({len(fontc_els)}/{len(fontmake_els)}), skipping"
            )
            continue

        for fontmake_el, fontc_el in zip(fontc_els, fontmake_els):
            for attr in ("x", "y"):
                delta_x = abs(
                    float(fontmake_el.attrib[attr]) - float(fontc_el.attrib[attr])
                )
                if 0.0 < delta_x <= 1.0:
                    fontc_el.attrib["diff_adjusted"] = "1"
                    fontmake_el.attrib["diff_adjusted"] = "1"
                    fontc_el.attrib[attr] = fontmake_el.attrib[attr]
                    spent += 1
                if spent >= off_by_one_budget:
                    eprint(
                        f"WARN: ran out of budget ({off_by_one_budget}) to fix off-by-ones in {container}"
                    )
                    return

    if spent > 0:
        eprint(
            f"INFO fixed {spent} off-by-ones in {container} (budget {off_by_one_budget})"
        )


# In various cases we have a list of indices where the order doesn't matter;
# often fontc sorts these and fontmake doesn't, so this lets us sort them there.
def sort_indices(ttx, table_tag: str, container_xpath: str, el_name: str):
    table = ttx.find(table_tag)
    if table is None:
        return
    containers = table.xpath(f"{container_xpath}")
    for container in containers:
        indices = [el for el in container.iter() if el.tag == el_name]
        values = sorted(int(v.attrib["value"]) for v in indices)
        for i, index in enumerate(indices):
            index.attrib["value"] = str(values[i])


# the same sets can be assigned different ids, but normalizer
# will resolve them to the actual glyphs and here we can just sort
def sort_gdef_mark_filter_sets(ttx: etree.ElementTree):
    markglyphs = ttx.xpath("//GDEF//MarkGlyphSetsDef")
    if markglyphs is None or len(markglyphs) == 0:
        return

    assert len(markglyphs) == 1
    markglyphs = markglyphs[0]

    coverages = sorted(
        markglyphs.findall("Coverage"), key=lambda cov: [g.attrib["value"] for g in cov]
    )
    for c in coverages:
        markglyphs.remove(c)

    id_map = {c.attrib["index"]: str(i) for (i, c) in enumerate(coverages)}
    for i, c in enumerate(coverages):
        c.attrib["index"] = str(i)
        markglyphs.append(c)

    # remap any MarkFilteringSet nodes that might not get normalized (in contextual
    # pos lookups e.g., or in GSUB)

    for mark_set in ttx.xpath("//MarkFilteringSet"):
        mark_set.attrib["value"] = id_map.get(mark_set.attrib["value"])

    # items keep their indentation when we reorder them, so reindent everything
    etree.indent(markglyphs, level=3)


LOOKUPS_TO_SKIP = set([2, 3, 4, 5, 6])  # pairpos, cursive, markbase, marklig, markmark


def remove_mark_and_kern_and_curs_lookups(ttx):
    gpos = ttx.find("GPOS")
    if gpos is None:
        return
    # './/Lookup' xpath selects all the 'Lookup' elements that are descendants of
    # the current 'GPOS' node - no matter where they are under it.
    # Most importantly, this _excludes_ GSUB lookups, which shouldn't be pruned.
    for lookup in gpos.xpath(".//Lookup"):
        lookup_type_el = lookup.find("LookupType")
        lookup_type = int(lookup_type_el.attrib["value"])
        is_extension = lookup_type == 9
        if is_extension:
            # For extension lookups, take the lookup type of the wrapped subtables;
            # all extension subtables share the same lookup type so checking only
            # the first is enough.
            ext_subtable = lookup.find("ExtensionPos")
            lookup_type = int(ext_subtable.find("ExtensionLookupType").attrib["value"])
        if lookup_type not in LOOKUPS_TO_SKIP:
            continue
        # remove all the elements but the type:
        to_remove = [child for child in lookup if child.tag != "LookupType"]
        for child in to_remove:
            lookup.remove(child)
        if is_extension:
            lookup_type_el.attrib["value"] = str(lookup_type)


# this all gets handled by otl-normalizer
def remove_gdef_lig_caret_and_var_store(ttx: etree.ElementTree):
    gdef = ttx.find("GDEF")
    if gdef is None:
        return

    for ident in ["LigCaretList", "VarStore"]:
        subtable = gdef.find(ident)
        if subtable is not None:
            gdef.remove(subtable)


# reassign class ids within a ClassDef, matching the fontc behaviour.
# returns a map of new -> old ids, which can be used to reorder elements that
# used the class ids as indices
def remap_class_def_ids_like_fontc(
    class_def: etree.ElementTree, glyph_map: Dict[str, int]
) -> Dict[int, int]:
    current_classes = defaultdict(list)
    for glyph in class_def.xpath(".//ClassDef"):
        cls = glyph.attrib["class"]
        current_classes[cls].append(glyph.attrib["glyph"])

    # match the sorting used in write-fonts by using the min GID as the tiebreaker
    # https://github.com/googlefonts/fontations/blob/3fcc52e/write-fonts/src/tables/layout/builders.rs#L183-L189
    new_order = sorted(
        current_classes.values(), key=lambda s: (-len(s), min(glyph_map[g] for g in s))
    )
    new_order_map = {name: i + 1 for (i, cls) in enumerate(new_order) for name in cls}
    result = dict()
    for glyph in class_def.xpath(".//ClassDef"):
        cls = glyph.attrib["class"]
        new = new_order_map.get(glyph.attrib["glyph"])
        glyph.attrib["class"] = str(new)
        result[new] = int(cls)
    return result


def reorder_rules(lookup: etree.ElementTree, new_order: Dict[int, int], rule_name: str):
    # the rules can exist as siblings of other non-rule elements, so we can't just
    # clear all children and set them in the same order.
    # instead we remove them and then append them back in order, using 'addnext'
    # to ensure that we're inserting them at the right location.
    orig_order = [el for el in lookup.iterchildren(tag=rule_name)]
    if len(orig_order) == 0:
        return
    prev_el = orig_order[0].getprevious()
    for el in orig_order:
        lookup.remove(el)

    for ix in range(len(orig_order)):
        prev_ix = new_order.get(ix, ix)
        el = orig_order[prev_ix]
        el.set("index", str(ix))
        prev_el.addnext(el)
        prev_el = el

    # there was a funny issue where if we moved the last element elsewhere
    # in the ordering it would end up having incorrect indentation, so just
    # reindent everything to be safe.
    etree.indent(lookup, level=4)


# for each named child in container, remap the 'value' attribute using the new ordering
def remap_values(
    container: etree.ElementTree, new_order: Dict[int, int], child_name: str
):
    # for the original use we need to map from new to old, but here we need the reverse
    rev_map = {v: k for (k, v) in new_order.items()}
    for el in container.iterchildren(child_name):
        old = int(el.attrib["value"])
        el.attrib["value"] = str(rev_map[old])


# fontmake and fontc assign glyph classes differently for class-based tables;
# fontc uses GIDs but fontmake uses glyph names, so we reorder them to be consistent.
def reorder_contextual_class_based_rules(
    ttx: etree.ElementTree, tag: str, glyph_map: Dict[str, int]
):
    if tag == "GSUB":
        chain_name = "ChainContextSubst"
        class_set_name = "ChainSubClassSet"
        class_rule_name = "ChainSubClassRule"

    elif tag == "GPOS":
        chain_name = "ChainContextPos"
        class_set_name = "ChainPosClassSet"
        class_rule_name = "ChainPosClassRule"
    else:
        raise ValueError("must be one of 'GPOS' or 'GSUB'")

    table = ttx.find(tag)
    if table is None:
        return
    for lookup in table.xpath(".//Lookup"):
        for chain_ctx in lookup.findall(chain_name):
            if chain_ctx is None or int(chain_ctx.attrib["Format"]) != 2:
                continue
            input_class_order = remap_class_def_ids_like_fontc(
                chain_ctx.find("InputClassDef"), glyph_map
            )
            reorder_rules(chain_ctx, input_class_order, class_set_name)
            backtrack_class_order = remap_class_def_ids_like_fontc(
                chain_ctx.find("BacktrackClassDef"), glyph_map
            )
            lookahead_class_order = remap_class_def_ids_like_fontc(
                chain_ctx.find("LookAheadClassDef"), glyph_map
            )
            for class_set in chain_ctx.findall(class_set_name):
                for class_rule in class_set.findall(class_rule_name):
                    remap_values(class_rule, input_class_order, "Input")
                    remap_values(class_rule, backtrack_class_order, "Backtrack")
                    remap_values(class_rule, lookahead_class_order, "LookAhead")


def fill_in_gvar_deltas(
    tree_1: etree.ElementTree,
    ttf_1: Path,
    tree_2: etree.ElementTree,
    ttf_2: Path,
):
    font_1 = TTFont(ttf_1)
    font_2 = TTFont(ttf_2)
    dense_count_1 = densify_gvar(font_1, tree_1)
    dense_count_2 = densify_gvar(font_2, tree_2)

    if dense_count_1 + dense_count_2 > 0:
        eprint(
            f"densified {dense_count_1} glyphVariations in tool 1, {dense_count_2} in tool 2"
        )


def densify_gvar(font: TTFont, ttx: etree.ElementTree):
    gvar = ttx.find("gvar")
    if gvar is None:
        return 0
    glyf = font["glyf"]
    hMetrics = font["hmtx"].metrics
    vMetrics = getattr(font.get("vmtx"), "metrics", None)

    total_deltas_filled = 0
    for variations in gvar.xpath(".//glyphVariations"):
        coords, g = glyf._getCoordinatesAndControls(
            variations.attrib["glyph"], hMetrics, vMetrics
        )
        total_deltas_filled += int(densify_one_glyph(coords, g.endPts, variations))

    return total_deltas_filled


def densify_one_glyph(coords, ends, variations: etree.ElementTree):
    did_work = False
    for tuple_ in variations.findall("tuple"):
        deltas = [None] * len(coords)
        for delta in tuple_.findall("delta"):
            idx = int(delta.attrib["pt"])
            if idx >= len(deltas):
                continue
            deltas[idx] = (int(delta.attrib["x"]), int(delta.attrib["y"]))

        if any(d is None for d in deltas):
            did_work = True
            filled_deltas = iup_delta(deltas, coords, ends)
            for delta in tuple_.findall("delta"):
                tuple_.remove(delta)

            new_deltas = [
                {"pt": str(i), "x": str(otRound(x)), "y": str(otRound(y))}
                for (i, (x, y)) in enumerate(filled_deltas)
            ]
            for attrs in new_deltas:
                new_delta = etree.Element("delta", attrs)
                tuple_.append(new_delta)

            etree.indent(tuple_, level=3)

    return did_work


# Reduce noise specific to `fontmake`.
# Run this before the general `reduce_diff_noise` function.
def reduce_diff_noise_fontmake(fontmake: etree.ElementTree):
    fontmake_glyph_map = {
        el.attrib["name"]: int(el.attrib["id"])
        for el in fontmake.xpath("//GlyphOrder/GlyphID")
    }

    sort_indices(fontmake, "GPOS", "//Feature", "LookupListIndex")
    sort_indices(fontmake, "GSUB", "//LangSys", "FeatureIndex")
    sort_indices(fontmake, "GSUB", "//DefaultLangSys", "FeatureIndex")
    reorder_contextual_class_based_rules(fontmake, "GSUB", fontmake_glyph_map)
    reorder_contextual_class_based_rules(fontmake, "GPOS", fontmake_glyph_map)

def reduce_diff_noise(tool_1: etree.ElementTree, tool_2: etree.ElementTree):
    for ttx in (tool_1, tool_2):
        # different name ids with the same value is fine
        name_id_to_name(ttx, "//NamedInstance", "subfamilyNameID")
        name_id_to_name(ttx, "//NamedInstance", "postscriptNameID")
        name_id_to_name(ttx, "//AxisNameID", "value")
        name_id_to_name(ttx, "//UINameID", "value")
        name_id_to_name(ttx, "//AxisNameID", None)
        name_id_to_name(ttx, "//ValueNameID", "value")
        name_id_to_name(ttx, "//ElidedFallbackNameID", "value")
        normalize_null_tags(ttx, "//OS_2/achVendID", "value")

        # deal with https://github.com/googlefonts/fontmake/issues/1003
        drop_weird_names(ttx)

        # for matching purposes checksum is just noise
        erase_checksum_and_dates(ttx)

        stat_like_fontmake(ttx)
        remove_mark_and_kern_and_curs_lookups(ttx)

        point_orders = normalize_glyf_contours(ttx)
        normalize_gvar_contours(ttx, point_orders)

        erase_type_from_stranded_points(ttx)
        remove_gdef_lig_caret_and_var_store(ttx)
        sort_gdef_mark_filter_sets(ttx)

        # sort names within the name table (do this at the end, so ids are correct
        # for earlier steps)
        normalize_name_ids(ttx)

<<<<<<< HEAD
=======
    allow_fontc_only_variations_postscript_prefix(fontc, fontmake)

    allow_some_off_by_ones(fontc, fontmake, "glyf/TTGlyph", "name", "/contour/pt")
>>>>>>> 4288bd7d
    allow_some_off_by_ones(
        tool_1, tool_2, "glyf/TTGlyph", "name", "/contour/pt"
    )
    allow_some_off_by_ones(
        tool_1, tool_2, "gvar/glyphVariations", "glyph", "/tuple/delta"
    )


#===============================================================================
# Generating output
#===============================================================================


# given a font file, return a dictionary of tags -> size in bytes
def get_table_sizes(fontfile: Path) -> dict[str, int]:
    cmd = [TTX_NAME, "-l", str(fontfile)]
    stdout = log_and_run(cmd, check=True).stdout
    result = dict()

    for line in stdout.strip().splitlines()[3:]:
        split = line.split()
        result[split[0]] = int(split[2])

    return result


# return a dict of table tag -> size difference
# only when size difference exceeds some threshold
def check_sizes(font_file_1: Path, font_file_2: Path):
    THRESHOLD = 1 / 10
    sizes_1 = get_table_sizes(font_file_1)
    sizes_2 = get_table_sizes(font_file_2)

    output = dict()
    shared_keys = set(sizes_1.keys() & sizes_2.keys())

    for key in shared_keys:
        len_1 = sizes_1[key]
        len_2 = sizes_2[key]
        len_ratio = min(len_1, len_2) / max(len_1, len_2)
        if (1 - len_ratio) > THRESHOLD:
            if len_2 > len_1:
                rel_len = len_2 - len_1
                eprint(f"{key} {len_1} {len_2} {len_ratio:.3} {rel_len}")
                output[key] = rel_len
            elif len_1 > len_2:
                rel_len = len_1 - len_2
                eprint(f"{key} {len_2} {len_1} {len_ratio:.3} {rel_len}")
                output[key] = rel_len

    return output


# returns a dictionary of {"compiler_name":  {"tag": "xml_text"}}
def generate_output(
    build_dir: Path,
    otl_norm_bin: Path,
    tool_1_type: ToolType,
    tool_1_name: str,
    font_file_1: Path,
    tool_2_type: ToolType,
    tool_2_name: str,
    font_file_2: Path
):
    ttx_1 = run_ttx(font_file_1)
    ttx_2 = run_ttx(font_file_2)
    gpos_1 = run_normalizer(otl_norm_bin, font_file_1, "gpos")
    gpos_2 = run_normalizer(otl_norm_bin, font_file_2, "gpos")
    gdef_1 = run_normalizer(otl_norm_bin, font_file_1, "gdef")
    gdef_2 = run_normalizer(otl_norm_bin, font_file_2, "gdef")

    tree_1 = etree.parse(ttx_1)
    tree_2 = etree.parse(ttx_2)
    fill_in_gvar_deltas(tree_1, font_file_1, tree_2, font_file_2)

    fontmake_tree = None
    if tool_1_type == ToolType.FONTMAKE or tool_1_type == ToolType.FONTMAKE_GFTOOLS:
        fontmake_tree = tree_1
    elif tool_2_type == ToolType.FONTMAKE or tool_2_type == ToolType.FONTMAKE_GFTOOLS:
        fontmake_tree = tree_2
    if fontmake_tree:
        reduce_diff_noise_fontmake(fontmake=fontmake_tree)

    reduce_diff_noise(tree_1, tree_2)

    map_1 = extract_comparables(tree_1, build_dir, tool_1_name)
    map_2 = extract_comparables(tree_2, build_dir, tool_2_name)
    
    if tool_1_type == ToolType.GLYPHSAPP and tool_2_type == ToolType.GLYPHSAPP:
        # Remove BASE table when comparing two Glyphs app versions. We know that
        # it is written only by Glyphs 4+, so we can ignore it in the comparison.
        if ("BASE" in map_1) ^ ("BASE" in map_2):
            map_1.pop("BASE", None)
            map_2.pop("BASE", None)

    size_diffs = check_sizes(font_file_1, font_file_2)
    map_1[MARK_KERN_NAME] = gpos_1
    map_2[MARK_KERN_NAME] = gpos_2
    if len(gdef_1):
        map_1[LIG_CARET_NAME] = gdef_1
    if len(gdef_2):
        map_2[LIG_CARET_NAME] = gdef_2
    
    # Use generic tool names as JSON keys.
    result = {TOOL_1_NAME: map_1, TOOL_2_NAME: map_2}
    if len(size_diffs) > 0:
        result["sizes"] = size_diffs

    return result


def print_output(
    build_dir: Path,
    output: dict[str, dict[str, Any]],
    tool_1_name: str,
    tool_2_name: str
):
    map_1 = output[TOOL_1_NAME]
    map_2 = output[TOOL_2_NAME]
    print("COMPARISON")
    t1 = set(map_1.keys())
    t2 = set(map_2.keys())
    if t1 != t2:
        if t1 - t2:
            tags = ", ".join(f"'{t}'" for t in sorted(t1 - t2))
            print(f"  Only {tool_1_name} produced {tags}")

        if t2 - t1:
            tags = ", ".join(f"'{t}'" for t in sorted(t2 - t1))
            print(f"  Only {tool_2_name} produced {tags}")

    for tag in sorted(t1 & t2):
        t1s = map_1[tag]
        t2s = map_2[tag]
        if t1s == t2s:
            print(f"  Identical '{tag}'")
        else:
            difference = diff_ratio(t1s, t2s)
            p1 = build_dir / path_for_output_item(tag, tool_1_name)
            p2 = build_dir / path_for_output_item(tag, tool_2_name)
            print(f"  DIFF '{tag}', {p1} {p2} ({difference:.3%})")
    if output.get("sizes"):
        print("SIZE DIFFERENCES")
    for tag, diff in output.get("sizes", {}).items():
        print(f"SIZE DIFFERENCE: '{tag}': {diff}B")


def jsonify_output(
    output: dict[str, dict[str, Any]],
):
    map_1 = output[TOOL_1_NAME]
    map_2 = output[TOOL_2_NAME]
    sizes = output.get("sizes", {})
    all_tags = set(map_1.keys()) | set(map_2.keys())
    out = dict()
    same_lines = 0
    different_lines = 0
    for tag in all_tags:
        if tag not in map_1:
            different_lines += len(map_2[tag])
            out[tag] = TOOL_2_NAME
        elif tag not in map_2:
            different_lines += len(map_1[tag])
            out[tag] = TOOL_1_NAME
        else:
            s1 = map_1[tag]
            s2 = map_2[tag]
            if s1 != s2:
                ratio = diff_ratio(s1, s2)
                n_lines = max(len(s1), len(s2))
                same_lines += int(n_lines * ratio)
                different_lines += int(n_lines * (1 - ratio))
                out[tag] = ratio
            else:
                same_lines += len(s1)

    # then also add in size differences, if any
    for tag, size_diff in sizes.items():
        out[f"sizeof({tag})"] = size_diff
        # hacky: we don't want to be perfect if we have a size diff,
        # so let's pretend that whatever our size diff is, it corresponds
        # to some fictional table 100 lines liong
        different_lines += 100

    overall_diff_ratio = same_lines / (same_lines + different_lines)
    out["total"] = overall_diff_ratio
    return {"success": out}


def print_json(output):
    as_json = json.dumps(output, indent=2, sort_keys=True)
    print(as_json)


# given the ttx for a font, return a map of tags -> xml text for each root table.
# also writes the xml to individual files
def extract_comparables(font_xml, build_dir: Path, compiler: str) -> dict[str, str]:
    comparables = dict()
    tables = {e.tag: e for e in font_xml.getroot()}
    for tag in sorted(e.tag for e in font_xml.getroot()):
        table_str = to_xml_string(tables[tag])
        path = build_dir / f"{compiler}.{tag}.ttx"
        path.write_bytes(table_str)
        comparables[tag] = table_str

    return comparables


# the line-wise ratio of difference, i.e. the fraction of lines that are the same
def diff_ratio(text1: str, text2: str) -> float:
    lines1 = text1.splitlines()
    lines2 = text2.splitlines()
    m = SequenceMatcher(None, lines1, lines2)
    return m.quick_ratio()


def path_for_output_item(tag_or_normalizer_name: str, compiler: str) -> str:
    if tag_or_normalizer_name == MARK_KERN_NAME:
        return f"{compiler}.markkern.txt"
    else:
        return f"{compiler}.{tag_or_normalizer_name}.ttx"


# log or print as json any compilation failures (and exit if there were any)
def report_errors_and_exit_if_there_were_any(errors: dict):
    if len(errors) == 0:
        return
    for error in errors.values():
        cmd = error["command"]
        stderr = error["stderr"]
        eprint(f"command '{cmd}' failed: '{stderr}'")

    if FLAGS.json:
        print_json({"error": errors})
    sys.exit(2)


# for reproducing crater results we have a syntax that lets you specify a repo
# url as the source. in this scheme we pass the path to the particular source
# (relative the repo root) as a url fragment
def resolve_source(source: str, cache_dir: Path) -> Path:
    if source.startswith("git@") or source.startswith("https://"):
        source_url = urlparse(source)
        repo_path = source_url.fragment
        org_name = source_url.path.split("/")[-2]
        repo_name = source_url.path.split("/")[-1]
        sha = source_url.query
        local_repo = (
            cache_dir / org_name / repo_name
        ).resolve()
        if not local_repo.parent.is_dir():
            local_repo.parent.mkdir(parents=True)
        if not local_repo.is_dir():
            cmd = ("git", "clone", source_url._replace(fragment="", query="").geturl())
            print("Running", " ".join(cmd), "in", local_repo.parent)
            subprocess.run(cmd, cwd=local_repo.parent, check=True)
        else:
            print(f"Reusing existing {local_repo}")

        if len(sha) > 0:
            log_and_run(("git", "checkout", sha), cwd=local_repo, check=True)
        source = local_repo / repo_path
    else:
        source = Path(source)
    if not source.exists():
        sys.exit(f"No such source: {source}")
    return source


def delete_things_we_must_rebuild(
    rebuild: str, 
    tool_1_name: str, 
    font_file_1: Path, 
    tool_2_name: str, 
    font_file_2: Path
):
    # Replace generic rebuild flag with specific tool name.
    if rebuild == TOOL_1_NAME:
        rebuild = tool_1_name
    elif rebuild == TOOL_2_NAME:
        rebuild = tool_2_name

    for tool_name, font_file in [(tool_1_name, font_file_1), (tool_2_name, font_file_2)]:
        must_rebuild = rebuild in [tool_name, "both"]
        if must_rebuild:
            for path in [
                font_file,
                font_file.with_suffix(".ttx"),
                font_file.with_suffix(".markkern.txt"),
                font_file.with_suffix(".ligcaret.txt"),
            ]:
                if path.exists():
                    os.remove(path)


# returns the path to the compiled binary
def build_crate(manifest_path: Path):
    cmd = ["cargo", "build", "--release", "--manifest-path", str(manifest_path)]
    log_and_run(cmd, cwd=None, check=True)


def get_crate_path(cli_arg: Optional[str], root_dir: Path, crate_name: str) -> Path:
    if cli_arg:
        return Path(cli_arg)

    manifest_path = root_dir / crate_name / "Cargo.toml"
    bin_path = root_dir / "target" / "release" / crate_name
    build_crate(manifest_path)
    return bin_path


#===============================================================================
# Tool definitions
#===============================================================================


@dataclass
class Tool(ABC):
    source: Path

    # Subclasses should return their specific tool type.
    @property
    @abstractmethod
    def type(self) -> ToolType:
        pass

    # Subclasses may override the tool name, e. g. by appending a version.
    @property
    def name(self) -> str:
        return self.type

    # Subclasses may override the font file extension.
    @property
    def font_file_extension(self) -> str:
        return "ttf"

    # Subclasses should return their specific build action as a closure.
    @abstractmethod
    def build_action(self, build_dir: Path, font_file_name: str = None) -> Callable[[], None]:
        pass

    # Central method for building and exception handling (internal).
    def _build(self, build_action: Callable[[], None]) -> Optional[dict]:
        try:
            build_action()
        except BuildFail as e:
            return {
                "command": " ".join(e.command),
                "stderr": e.msg[-MAX_ERR_LEN:],
            }
        
        return None
    
    # Call this method to generate the specific build action and start a build.
    def run(self, build_dir: Path, font_file_name: str = None) -> Optional[dict]:
        action = self.build_action(build_dir, font_file_name)
        return self._build(action)
        

@dataclass
class FontcTool(Tool):
    root: Path
    fontc_path: str = None

    _fontc_bin: Path = field(init=False, repr=False)

    def __post_init__(self):
        self._fontc_bin = get_crate_path(self.fontc_path, self.root, FONTC_NAME)
        assert self._fontc_bin.is_file(), f"fontc path '{self._fontc_bin}' does not exist"

    # Created once, read-only.
    @property
    def fontc_bin(self):
        return self._fontc_bin


@dataclass(unsafe_hash=True)
class StandaloneFontcTool(FontcTool):

    @property
    def type(self) -> ToolType:
        return ToolType.FONTC

    def build_action(self, build_dir: Path, font_file_name: str = None) -> Callable[[], None]:
        def action():
            build_fontc(self.source, self.fontc_bin, build_dir, font_file_name)
        return action


@dataclass(unsafe_hash=True)
class GfToolsFontcTool(FontcTool):

    @property
    def type(self) -> ToolType:
        return ToolType.FONTC_GFTOOLS

    def build_action(self, build_dir: Path, font_file_name: str = None) -> Callable[[], None]:
        def action():
            run_gftools(self.source, FLAGS.config, build_dir, font_file_name, self.fontc_bin)
        return action


@dataclass(unsafe_hash=True)
class StandaloneFontmakeTool(Tool):

    @property
    def type(self) -> ToolType:
        return ToolType.FONTMAKE

    def build_action(self, build_dir: Path, font_file_name: str = None) -> Callable[[], None]:
        def action():
            build_fontmake(self.source, build_dir, font_file_name)
        return action


@dataclass(unsafe_hash=True)
class GfToolsFontmakeTool(Tool):

    @property
    def type(self) -> ToolType:
        return ToolType.FONTMAKE_GFTOOLS

    def build_action(self, build_dir: Path, font_file_name: str = None) -> Callable[[], None]:
        def action():
            run_gftools(self.source, FLAGS.config, build_dir, font_file_name)
        return action


@dataclass(unsafe_hash=True)
class GlyphsAppTool(Tool):
    bundle_path: str = None

    # Created once, internal.
    _glyphsapp_proxy: NSDistantObject = field(init=False, repr=False)
    
    _version: str = None
    _build_number: str = None

    def __post_init__(self):
        self._glyphsapp_proxy, self._version, self._build_number = application(self.bundle_path)
        if self._glyphsapp_proxy is None:
            sys.exit(f"No JSTalk connection to Glyphs app at {self.bundle_path}")

    @property
    def type(self) -> ToolType:
        return ToolType.GLYPHSAPP

    @property
    def name(self) -> str:
        underscored_version = self._version.replace(".", "_")
        return f"{self.type}_{underscored_version}_{self._build_number}"

    @property
    def font_file_extension(self) -> str:
        return "otf"

    def build_action(self, build_dir: Path, font_file_name: str = None) -> Callable[[], None]:
        def action():
            exportFirstInstance(self._glyphsapp_proxy, self.source, build_dir, font_file_name)
            self._glyphsapp_proxy = None
        return action


#===============================================================================
# Main method
#===============================================================================


def main(argv):
    if len(argv) != 2:
        sys.exit("Only one argument, a source file, is expected. Pass the `--help` flag to display usage information and available options.")

    cache_dir = Path(FLAGS.cache_path).expanduser().resolve()
    source = resolve_source(argv[1], cache_dir).resolve()

    # Configure dependencies.
    root = Path(".").resolve()
    if root.name != FONTC_NAME:
        sys.exit("Expected to be at the root of fontc")

    if shutil.which(FONTMAKE_NAME) is None:
        sys.exit("No fontmake")
    if shutil.which(TTX_NAME) is None:
        sys.exit("No ttx")

    otl_bin = get_crate_path(FLAGS.normalizer_path, root, "otl-normalizer")
    assert otl_bin.is_file(), f"normalizer path '{otl_bin}' does not exist"

    # Configure output directory.
    out_dir = root / "build"
    if FLAGS.outdir is not None:
        out_dir = Path(FLAGS.outdir).expanduser().resolve()
        assert out_dir.exists(), f"output directory {out_dir} does not exist"

    # Configure tools.
    tool_1_type = FLAGS.tool_1_type
    tool_2_type = FLAGS.tool_2_type
    if tool_1_type is None or tool_2_type is None:
        sys.exit("Must specify two tools")

    # If any of the tools is managed by GFTools, we need to have a config file.
    gftools_tool_types = (ToolType.FONTC_GFTOOLS, ToolType.FONTMAKE_GFTOOLS)
    if tool_1_type in gftools_tool_types or tool_2_type in gftools_tool_types:
        if FLAGS.config is None:
            sys.exit("Must specify a config file for GFTools")

    # Ensure that required Glyphs app bundle paths are set.
    if tool_1_type == ToolType.GLYPHSAPP and FLAGS.tool_1_path is None:
        sys.exit("Must specify path to Glyphs app bundle used as tool 1")
    if tool_2_type == ToolType.GLYPHSAPP and FLAGS.tool_2_path is None:
        sys.exit("Must specify path to Glyphs app bundle used as tool 2")

    # Currently, having two tools of the same type is supported for Glyphs app
    # instances only. These must have at least different build numbers.
    if tool_1_type == tool_2_type:
        if tool_1_type != ToolType.GLYPHSAPP:
            sys.exit("Must specify two different tools")

        # Both tools are Glyphs apps.
        version_1, build_number_1 = app_bundle_version(FLAGS.tool_1_path)
        version_2, build_number_2 = app_bundle_version(FLAGS.tool_2_path)
        if version_1 == version_2 and build_number_1 == build_number_2:
            sys.exit("Must specify two different Glyphs app builds")

    tool_1 = None;
    if tool_1_type == ToolType.FONTC:
        tool_1 = StandaloneFontcTool(source, root, FLAGS.tool_1_path)
    elif tool_1_type == ToolType.FONTMAKE:
        tool_1 = StandaloneFontmakeTool(source)
    elif tool_1_type == ToolType.FONTC_GFTOOLS:
        tool_1 = GfToolsFontcTool(source, root, FLAGS.tool_1_path)
    elif tool_1_type == ToolType.FONTMAKE_GFTOOLS:
        tool_1 = GfToolsFontmakeTool(source)
    elif tool_1_type == ToolType.GLYPHSAPP:
        tool_1 = GlyphsAppTool(source, FLAGS.tool_1_path)

    tool_2 = None;
    if tool_2_type == ToolType.FONTC:
        tool_2 = StandaloneFontcTool(source, root, FLAGS.tool_2_path)
    elif tool_2_type == ToolType.FONTMAKE:
        tool_2 = StandaloneFontmakeTool(source)
    elif tool_2_type == ToolType.FONTC_GFTOOLS:
        tool_2 = GfToolsFontcTool(source, root, FLAGS.tool_2_path)
    elif tool_2_type == ToolType.FONTMAKE_GFTOOLS:
        tool_2 = GfToolsFontmakeTool(source)
    elif tool_2_type == ToolType.GLYPHSAPP:
        tool_2 = GlyphsAppTool(source, FLAGS.tool_2_path)

    if tool_1 is None or tool_2 is None:
        sys.exit("Failed to configure one or both tools")

    # Concrete tool names are used for file names and in log messages.
    tool_1_name = tool_1.name
    tool_2_name = tool_2.name

    build_dir = out_dir / f"{tool_1_name}_{tool_2_name}"
    build_dir.mkdir(parents=True, exist_ok=True)
    eprint(f"Comparing {tool_1_name} and {tool_2_name} in {build_dir}")

    font_file_name_1 = f"{tool_1_name}.{tool_1.font_file_extension}"
    font_file_name_2 = f"{tool_2_name}.{tool_2.font_file_extension}"
    font_file_1 = build_dir / font_file_name_1
    font_file_2 = build_dir / font_file_name_2

    # We delete all resources that we have to rebuild. The rest of the script
    # will assume it can reuse anything that still exists.
    delete_things_we_must_rebuild(
        FLAGS.rebuild,
        tool_1_name,
        font_file_1,
        tool_2_name,
        font_file_2
    )

    failures = {}

    failure_1 = tool_1.run(build_dir, font_file_name_1)
    failure_2 = tool_2.run(build_dir, font_file_name_2)
    
    if failure_1 is not None:
        failures[TOOL_1_NAME] = failure_1
    if failure_2 is not None:
        failures[TOOL_2_NAME] = failure_2

    report_errors_and_exit_if_there_were_any(failures)

    # if compilation completed, these exist
    assert font_file_1.is_file(), font_file_1
    assert font_file_2.is_file(), font_file_2

    output = generate_output(
        build_dir,
        otl_bin,
        tool_1_type,
        tool_1_name,
        font_file_1,
        tool_2_type,
        tool_2_name,
        font_file_2
    )

    diffs = False
    if output[TOOL_1_NAME] == output[TOOL_2_NAME]:
        eprint("output is identical")
    else:
        diffs = True
        if not FLAGS.json:
            print_output(build_dir, output, tool_1_name, tool_2_name)
        else:
            output = jsonify_output(output)
            print_json(output)

    sys.exit(diffs * 2)  # 0 or 2


if __name__ == "__main__":
    app.run(main)<|MERGE_RESOLUTION|>--- conflicted
+++ resolved
@@ -907,21 +907,21 @@
             points[0].attrib["on"] = "irrelevent"
 
 
-<<<<<<< HEAD
+# only fontc emits name 25 currently, don't treat that as an error
+def allow_fontc_only_variations_postscript_prefix(tool_1, tool_2):
+    xpath_to_name_25 = "//namerecord[@nameID='25']"
+    tool_1_name25 = tool_1.xpath(xpath_to_name_25)
+    tool_2_name25 = tool_2.xpath(xpath_to_name_25)
+    if tool_1_name25 and not tool_2_name25:
+        for n in tool_1_name25:
+            n.getparent().remove(n)
+    elif tool_2_name25 and not tool_1_name25:
+        for n in tool_2_name25:
+            n.getparent().remove(n)
+
+
 # This method is one of the few where it matters which tool is `fontc` and
 # which is `fontmake`.
-=======
-# only fontc emits name 25 currently, don't treat that as an error
-def allow_fontc_only_variations_postscript_prefix(fontc, fontmake):
-    xpath_to_name_25 = "//namerecord[@nameID='25']"
-    fontc_name25 = fontc.xpath(xpath_to_name_25)
-    fontmake_name25 = fontmake.xpath(xpath_to_name_25)
-    if fontc_name25 and not fontmake_name25:
-        for n in fontc_name25:
-            n.getparent().remove(n)
-
-
->>>>>>> 4288bd7d
 def allow_some_off_by_ones(fontc, fontmake, container, name_attr, coord_holder):
     fontmake_num_coords = len(fontmake.xpath(f"//{container}/{coord_holder}"))
     off_by_one_budget = int(FLAGS.off_by_one_budget / 100.0 * fontmake_num_coords)
@@ -1271,12 +1271,10 @@
         # for earlier steps)
         normalize_name_ids(ttx)
 
-<<<<<<< HEAD
-=======
-    allow_fontc_only_variations_postscript_prefix(fontc, fontmake)
-
-    allow_some_off_by_ones(fontc, fontmake, "glyf/TTGlyph", "name", "/contour/pt")
->>>>>>> 4288bd7d
+    allow_fontc_only_variations_postscript_prefix(
+        tool_1, tool_2
+    )
+
     allow_some_off_by_ones(
         tool_1, tool_2, "glyf/TTGlyph", "name", "/contour/pt"
     )
