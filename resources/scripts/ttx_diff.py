--- conflicted
+++ resolved
@@ -63,15 +63,6 @@
     for `fontc_crater`, as the same cache can be shared.
 """
 
-<<<<<<< HEAD
-=======
-from collections import defaultdict
-from absl import app
-from absl import flags
-from functools import cache
-from lxml import etree
-from pathlib import Path
->>>>>>> 87a75333
 import json
 import os
 import plistlib
@@ -94,6 +85,7 @@
 from fontTools.ttLib import TTFont
 from fontTools.varLib.iup import iup_delta
 from Foundation import NSConnection, NSDistantObject, NSObject, NSURL
+from functools import cache
 from glyphsLib import GSFont
 from lxml import etree
 from pathlib import Path
@@ -234,11 +226,6 @@
     return xml
 
 
-<<<<<<< HEAD
-#===============================================================================
-# Running commands
-#===============================================================================
-=======
 @cache
 def home_str() -> str:
     return str(Path("~").expanduser())
@@ -254,7 +241,11 @@
     if fragment.startswith(home):
         fragment = "~" + fragment[len(home) :]
     return fragment
->>>>>>> 87a75333
+
+
+#===============================================================================
+# Running commands
+#===============================================================================
 
 
 # execute a command after logging it to stderr.
@@ -1601,15 +1592,9 @@
             print(f"  Identical '{tag}'")
         else:
             difference = diff_ratio(t1s, t2s)
-<<<<<<< HEAD
             p1 = build_dir / path_for_output_item(tag, tool_1_name)
             p2 = build_dir / path_for_output_item(tag, tool_2_name)
-            print(f"  DIFF '{tag}', {p1} {p2} ({difference:.3%})")
-=======
-            p1 = build_dir / path_for_output_item(tag, "fontc")
-            p2 = build_dir / path_for_output_item(tag, "fontmake")
             print(f"  DIFF '{tag}', {rel_user(p1)} {rel_user(p2)} ({difference:.3%})")
->>>>>>> 87a75333
     if output.get("sizes"):
         print("SIZE DIFFERENCES")
     for tag, diff in output.get("sizes", {}).items():
@@ -2050,13 +2035,7 @@
 
     build_dir = out_dir / f"{tool_1_name}_{tool_2_name}"
     build_dir.mkdir(parents=True, exist_ok=True)
-<<<<<<< HEAD
-    eprint(f"Comparing {tool_1_name} and {tool_2_name} in {build_dir}")
-=======
-    eprint(f"Compare {compare} in {rel_user(build_dir)}")
-
-    failures = dict()
->>>>>>> 87a75333
+    eprint(f"Comparing {tool_1_name} and {tool_2_name} in {rel_user(build_dir)}")
 
     font_file_name_1 = f"{tool_1_name}.{tool_1.font_file_extension}"
     font_file_name_2 = f"{tool_2_name}.{tool_2.font_file_extension}"
