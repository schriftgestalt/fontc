//! targets of a compilation

use std::{
    ffi::OsStr,
    fmt::{Display, Write},
    path::{Path, PathBuf},
    str::FromStr,
};

use serde::{Deserialize, Serialize};

<<<<<<< HEAD
use crate::{
    args::DEFAULT_CACHE_DIR,
    tool::{
        Tool, 
        ToolType,
        ToolManagement,
        ToolPair,
    },
};

static VIRTUAL_CONFIG_DIR: &str = "sources";

fn default_cache_dir() -> PathBuf {
    return Path::new(DEFAULT_CACHE_DIR).to_path_buf();
}

=======
>>>>>>> 87a75333
#[derive(Clone, Debug, PartialEq, Eq, PartialOrd, Ord, Hash)]
pub(crate) struct Target {
    /// path to the source repo, relative to the cache dir root
    repo_dir: PathBuf,
    sha: String,
    /// Path to the config file.
    ///
    /// - relative to the cache root if it is virtual;
    /// - relative to the repo root otherwise
    pub(crate) config: PathBuf,
    is_virtual: bool,
    /// Path to source file, relative to the source_dir
    source: PathBuf,

    pub(crate) tool_pair: ToolPair,
}

impl Target {
    pub(crate) fn new(
        repo_dir: impl Into<PathBuf>,
        sha: impl Into<String>,
        config: impl Into<PathBuf>,
        is_virtual: bool,
        source: impl Into<PathBuf>,
        tool_pair: ToolPair,
    ) -> Self {
        let mut sha = sha.into();
        let config = config.into();
        let source = source.into();
        sha.truncate(10);
        let config_dir = config.parent().unwrap();
        // if source is a sibling of config we can trim that bit.
        let source = source
            .strip_prefix(config_dir)
            .map(PathBuf::from)
            .unwrap_or(source);
        Self {
            repo_dir: repo_dir.into(),
            sha,
            config,
            is_virtual,
            source,
            tool_pair,
        }
    }

    pub(crate) fn tool_1(&self) -> &Tool {
        &self.tool_pair.tool_1
    }

    pub(crate) fn tool_2(&self) -> &Tool {
        &self.tool_pair.tool_2
    }

    /// Invariant: the source path is always in a directory
    ///
    /// If the config is virtual, then the source dir is '$REPO/sources'
    /// Otherwise, it is the parent directory of the config file.
    fn source_dir(&self) -> PathBuf {
        if self.is_virtual {
            self.repo_dir.clone()
        } else {
            self.repo_dir.join(self.config.parent().unwrap())
        }
    }

    /// The org/repo part of the path, used for looking up repo urls
    pub(crate) fn repo_path(&self) -> &Path {
        &self.repo_dir
    }

    pub(crate) fn source_path(&self, git_cache: &Path) -> PathBuf {
        let mut out = git_cache.join(self.source_dir());
        out.push(&self.source);
        out
    }

    pub(crate) fn config_path(&self, git_cache: &Path) -> PathBuf {
        if self.is_virtual {
            git_cache.join(&self.config)
        } else {
            git_cache.join(&self.repo_dir).join(&self.config)
        }
    }

    // if a target was built in a directory with a sha, the repro command
    // does not need to include that part of the directory, so remove it.
    fn config_path_stripping_disambiguating_sha_if_necessary(
        &self,
        cache_dir: &Path,
    ) -> String {
        let mut path = self
            .config_path(cache_dir)
            .display()
            .to_string();
        // NOTE: this relies on the fact that we always trim the sha to 10 chars,
        // both when we create a target and in google-fonts-sources when we
        // create the disambiguated checkout directory.
        if let Some(ix) = (!self.sha.is_empty())
            .then(|| path.find(&self.sha))
            .flatten()
        {
            path.replace_range(ix - 1..ix + self.sha.len(), "");
        }
        path
    }

    /// Return the path where we should cache the results of running this target.
    ///
    /// This is unique for each target, and is in the form,
    ///
    /// {BASE}{source_dir}/{config_stem}/{file_stem}/{tool_1_name}_{tool_2_name}
    ///
    /// where {source_dir} is the path to the sources/Sources directory of this
    /// target, relative to the root git cache, and the tool names include a
    /// version and build number, if applicable (currently Glyphs app only).
    pub(crate) fn cache_dir(&self, in_dir: &Path) -> PathBuf {
        let config = self.config.file_stem().unwrap_or(OsStr::new("config"));
        let mut result = in_dir.join(self.source_dir());
        result.push(config);
        result.push(self.source.file_stem().unwrap());
        result.push(format!(
            "{}_{}",
            self.tool_1().versioned_name(),
            self.tool_2().versioned_name()
        ));
        result
    }

    pub(crate) fn repro_command(&self, repo_url: &str, cache_dir: &Path) -> String {
        let repo_url = repo_url.trim();
        let source_path = self.source_path(Path::new(""));
        let rel_source_path = source_path
            .strip_prefix(&self.repo_dir)
            .expect("source always in repo");
        let sha_part = if !self.sha.is_empty() {
            format!("?{}", self.sha)
        } else {
            Default::default()
        };
        let tool_1 = self.tool_1();
        let tool_2 = self.tool_2();

        let mut cmd = format!(
            "python3 resources/scripts/ttx_diff.py '{repo_url}{sha_part}#{}'",
            rel_source_path.display()
        );
        write!(&mut cmd, " --tool_1_type {}", tool_1.unversioned_name()).unwrap();
        if tool_1.tool_type() == ToolType::GlyphsApp {
            if let Some(tool_path) = &tool_1.bundle_path() {
                write!(&mut cmd, " --tool_1_path {}", tool_path.display()).unwrap();
            }
        }
        write!(&mut cmd, " --tool_2_type {}", tool_2.unversioned_name()).unwrap();
        if tool_2.tool_type() == ToolType::GlyphsApp {
            if let Some(tool_path) = &tool_2.bundle_path() {
                write!(&mut cmd, " --tool_2_path {}", tool_path.display()).unwrap();
            }
        }
        if tool_1.tool_management() == ToolManagement::ManagedByGfTools ||
            tool_2.tool_management() == ToolManagement::ManagedByGfTools {
            let config = self.config_path_stripping_disambiguating_sha_if_necessary(cache_dir);
            write!(&mut cmd, " --config {config}").unwrap();
        }
        if cache_dir != default_cache_dir() {
            write!(&mut cmd, " --cache_path {0}", cache_dir.display()).unwrap();
        }
        cmd
    }
}

impl Display for Target {
    fn fmt(&self, f: &mut std::fmt::Formatter<'_>) -> std::fmt::Result {
        let config_path = if self.is_virtual {
            self.repo_dir.join("$VIRTUAL").join(&self.config)
        } else {
            self.repo_dir.join(&self.config)
        };

        write!(
            f,
            "{} {}?{} ({} + {})",
            config_path.display(),
            self.source.display(),
            self.sha,
            self.tool_1().versioned_name(),
            self.tool_2().versioned_name()
        )
    }
}

impl Serialize for Target {
    fn serialize<S: serde::Serializer>(&self, serializer: S) -> Result<S::Ok, S::Error> {
        self.to_string().serialize(serializer)
    }
}

impl<'de> Deserialize<'de> for Target {
    fn deserialize<D>(deserializer: D) -> Result<Self, D::Error>
    where
        D: serde::Deserializer<'de>,
    {
        let s: &str = Deserialize::deserialize(deserializer)?;
        FromStr::from_str(s).map_err(serde::de::Error::custom)
    }
}

/// in the format,
///
/// $ORG/$REPO/$CONFIG_PATH?$SHA $SRC_PATH ($TOOL_1 + $TOOL_2)
///
/// where a virtual config's $CONFIG_PATH starts with the literal path element
/// '$VIRTUAL'.
impl FromStr for Target {
    type Err = String;

    fn from_str(s: &str) -> Result<Self, Self::Err> {
        let s = s.trim();
        let (head, tools_part) = s
            .rsplit_once('(')
            .ok_or_else(|| "missing opening paren".to_string())?;

        let head = head.trim();
        let (config_part, source_part) = head
            .split_once(' ')
            .ok_or_else(|| "missing a space?".to_string())?;
        let (source, sha) = source_part
            .trim()
            .split_once('?')
            .ok_or_else(|| "missing '?'".to_string())?;
        let (split_at, _) = config_part
            .match_indices('/')
            .nth(1)
            .ok_or("missing second '/'")?;

        let (org_repo, config_part) = config_part.split_at(split_at);
        let config_part = config_part.trim_start_matches('/').trim();

        let (is_virtual, config_path) = if let Some(path) = config_part.strip_prefix("$VIRTUAL/") {
            (true, path)
        } else {
            (false, config_part)
        };

        let tools_part = tools_part.trim_end_matches(')').trim();
        let (tool_1_str, tool_2_str) = tools_part
            .split_once(" + ")
            .ok_or_else(|| "missing ' + ' separator for tools".to_string())?;

        let tool_pair = ToolPair {
            tool_1: Tool::from_str(tool_1_str.trim())?,
            tool_2: Tool::from_str(tool_2_str.trim())?,
        };

        Ok(Self::new(
            org_repo,
            sha,
            config_path,
            is_virtual,
            source,
            tool_pair,
        ))
    }
}

#[cfg(test)]
mod tests {
    use super::*;

    #[test]
    fn string_repr_simple() {
        let target = Target::new(
            "googlefonts/derp",
            "deadbeef",
            "sources/config.yaml",
            false,
            "sources/derp.glyphs",
            ToolPair {
                tool_1: Tool::Fontc(ToolManagement::Standalone),
                tool_2: Tool::Fontmake(ToolManagement::Standalone),
            },
        );    

        let asstr = target.to_string();

        assert_eq!(
            asstr,
            "googlefonts/derp/sources/config.yaml derp.glyphs?deadbeef (fontc + fontmake)"
        );

        let der = Target::from_str(&asstr).unwrap();
        assert_eq!(target, der)
    }

    #[test]
    fn string_repr_virtual() {
        let target = Target::new(
            "googlefonts/derp",
            "deadbeef",
            "ofl/derp/config.yaml",
            true,
            "derp.glyphs",
            ToolPair {
                tool_1: Tool::Fontc(ToolManagement::Standalone),
                tool_2: Tool::Fontmake(ToolManagement::Standalone),
            },
        );

        let asstr = target.to_string();

        assert_eq!(
            asstr,
            "googlefonts/derp/$VIRTUAL/ofl/derp/config.yaml derp.glyphs?deadbeef (fontc + fontmake)"
        );

        let der = Target::from_str(&asstr).unwrap();
        assert_eq!(target, der)
    }

    #[test]
    fn target_for_disambiguated_source() {
        let target = Target::new(
            "org/repo_123456789a",
            "123456789a",
            "Sources/hmm.yaml",
            false,
            "hello.glyphs",
            ToolPair {
                tool_1: Tool::Fontc(ToolManagement::Standalone),
                tool_2: Tool::Fontmake(ToolManagement::Standalone),
            },
        );

        let cache_dir = default_cache_dir();
        let hmm = target.config_path_stripping_disambiguating_sha_if_necessary(&cache_dir);
        assert_eq!(hmm, format!("{DEFAULT_CACHE_DIR}/org/repo/Sources/hmm.yaml"))
    }

    #[test]
    fn repro_command_with_sha() {
        let target = Target::new(
            "org/repo",
            "123456789a",
            "sources/config.yaml",
            false,
            "sources/hi.glyphs",
            ToolPair {
                tool_1: Tool::Fontc(ToolManagement::Standalone),
                tool_2: Tool::Fontmake(ToolManagement::Standalone),
            },
        );

        let cache_dir = default_cache_dir();
        let hmm = target.repro_command("example.com", &cache_dir);
        assert_eq!(
            hmm,
            "python3 resources/scripts/ttx_diff.py 'example.com?123456789a#sources/hi.glyphs' --tool_1_type fontc --tool_2_type fontmake"
        );
    }
}<|MERGE_RESOLUTION|>--- conflicted
+++ resolved
@@ -9,7 +9,6 @@
 
 use serde::{Deserialize, Serialize};
 
-<<<<<<< HEAD
 use crate::{
     args::DEFAULT_CACHE_DIR,
     tool::{
@@ -26,8 +25,6 @@
     return Path::new(DEFAULT_CACHE_DIR).to_path_buf();
 }
 
-=======
->>>>>>> 87a75333
 #[derive(Clone, Debug, PartialEq, Eq, PartialOrd, Ord, Hash)]
 pub(crate) struct Target {
     /// path to the source repo, relative to the cache dir root
