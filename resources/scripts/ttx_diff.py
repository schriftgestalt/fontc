#!/usr/bin/env python3
"""Helper for comparing `fontc` (Rust) vs `fontmake` (Python) or Glyphs 3 vs 
Glyphs 4 binaries.

Turns each into `ttx`, eliminates expected sources of difference and prints
a brief summary of the result.

`fontmake` should be installed in an active virtual environment. The easiest
way to do this is probably with `pyenv` and its `pyenv-virtualenv` plugin (see
https://github.com/pyenv/pyenv-virtualenv).

Usage:
    # Rebuild with `fontc` and `fontmake` and compare.
    python resources/scripts/ttx_diff.py --tool_1_type fontc --tool_2_type fontmake ../OswaldFont/sources/Oswald.glyphs

    # Rebuild the `fontc` copy, reuse the prior `fontmake` copy (if present), 
    # and compare. Useful if you are making changes to `fontc` meant to narrow 
    # the diff.
    python resources/scripts/ttx_diff.py --tool_1_type fontc --tool_2_type fontmake --rebuild fontc ../OswaldFont/sources/Oswald.glyphs

    # Rebuild with `fontc` and `fontmake` (managed by `gftools`) and compare.
    # This requires a config file.
    python resources/scripts/ttx_diff.py --tool_1_type fontc_gftools --tool_2_type fontmake_gftools --config ../OswaldFont/sources/config.yaml ../OswaldFont/sources/Oswald.glyphs

    # Rebuild with Glyphs 3 and Glyphs 4 and compare. The paths to the app
    # bundles have to be specified (see below for an exception to this).
    python resources/scripts/ttx_diff.py --tool_1_type glyphsapp --tool_1_path '/Applications/Glyphs 3.3.1 (3343).app' --tool_2_type glyphsapp --tool_2_path '/Applications/Glyphs 4.0a (3837).app' ../OswaldFont/sources/Oswald.glyphs
    
    # For debugging of Glyphs app only: Rebuild with Glyphs 3 and Glyphs 4 and compare.
    # If tool path 1 is missing, tool 1 is automatically set to Glyphs 3, and likewise
    # tool 2 to Glyphs 4. Running instances are opened if possible.
    # The instances are _not_ terminated after the builds. Please note that this conflicts 
    # with `fontc_crater` builds, which expect to be able to launch multiple instances 
    # of the same Glyphs app build and thus require the instances to be terminated.
    python resources/scripts/ttx_diff.py --tool_1_type glyphsapp --tool_2_type glyphsapp ../OswaldFont/sources/Oswald.glyphs
    
    # Rebuild with precompiled `fontc` binary and Glyphs 4 and compare.
    python resources/scripts/ttx_diff.py --tool_1_type fontc --tool_1_path ~/fontc/target/release/fontc --tool_2_type glyphsapp --tool_2_path '/Applications/Glyphs 4.0a (3837).app' ../OswaldFont/sources/Oswald.glyphs

JSON:
    If the `--json` flag is passed, this tool will output JSON.

    If both compilers ran successfully, this dictionary will have a single key,
    "success", which will contain a dictionary, where keys are the tags of tables
    (or another identifier) and the value is either a float representing the
    'difference ratio' (where 1.0 means identical and 0.0 means maximally
    dissimilar) or, if only one compiler produced that table, the name of that
    compiler as a string ("fontc", "glyphsapp_4" etc.).
    For example, when run in `default` or `gftools` modes, the output 
    `{"success": { "GPOS": 0.99, "vmxt": "fontmake" }}` means that the "GPOS"
    table was 99%% similar, and only `fontmake` produced the "vmtx" table (and 
    all other tables were identical).

    If one or both of the compilers fail to exit successfully, we will return a
    dictionary with the single key, "error", where the payload is a dictionary
    where keys are the name of the compiler that failed, and the body is a
    dictionary with "command" and "stderr" fields, where the "command" field
    is the command that was used to run that compiler.
    
Caching:
    It is possible to specify a custom cache directory for the font
    repositories. This is especially useful when a custom cache location is used
    for `fontc_crater`, as the same cache can be shared.
"""

import json
import os
import plistlib
import shutil
import subprocess
import sys
import time
import uuid
import yaml

from abc import ABC, abstractmethod
from absl import app, flags
from cdifflib import CSequenceMatcher as SequenceMatcher
from collections import defaultdict
from contextlib import contextmanager
from dataclasses import dataclass, field
from enum import IntEnum, StrEnum
from fontTools.designspaceLib import DesignSpaceDocument
from fontTools.misc.fixedTools import otRound
from fontTools.ttLib import TTFont
from fontTools.varLib.iup import iup_delta
from Foundation import NSConnection, NSDistantObject, NSObject, NSURL
from glyphsLib import GSFont
from lxml import etree
from pathlib import Path
from tempfile import NamedTemporaryFile
from typing import Any, Callable, Dict, Generator, List, Optional, Sequence, Tuple
from urllib.parse import urlparse


# Since `absl` flags do not support overriding the generated flag names, the
# string values should match the lowercase versions of the constants (i. e.
# include the same underscores).
#
# Note:  This is currently a flat list like the `ToolTypeCli` enum in
# `fontc_crater/src/args.rs`. It does not separate the concepts of tool type,
# tool management and tool instance.
class ToolType(StrEnum):
    # Standalone versions
    FONTC = "fontc"
    FONTMAKE = "fontmake"

    # Managed by GFTools
    FONTC_GFTOOLS = "fontc_gftools"
    FONTMAKE_GFTOOLS = "fontmake_gftools"

    GLYPHSAPP = "glyphsapp"

FONTC_NAME = "fontc"
FONTMAKE_NAME = "fontmake"
TOOL_1_NAME = "tool_1"
TOOL_2_NAME = "tool_2"
TTX_NAME = "ttx"

FLAGS = flags.FLAGS

# used instead of a tag for the normalized mark/kern output
MARK_KERN_NAME = "(mark/kern)"

LIG_CARET_NAME = "ligcaret"

# maximum chars of stderr to include when reporting errors; prevents
# too much bloat when run in CI
MAX_ERR_LEN = 1000

# fontc and fontmake's builds may be off by a second or two in the
# head.created/modified; setting this makes them the same
if "SOURCE_DATE_EPOCH" not in os.environ:
    os.environ["SOURCE_DATE_EPOCH"] = str(int(time.time()))


# print to stderr
def eprint(*objects):
    print(*objects, file=sys.stderr)


flags.DEFINE_enum_class(
    "tool_1_type",
    default = None,
    enum_class = ToolType,
    help = "Choose the type of the first tool which should be used to build fonts to compare. Note that as of 2023-05-21, we still set flags for `fontmake` to match `fontc` behavior.",
)
flags.DEFINE_string(
    "tool_1_path",
    default = None,
    help = "For `fontc`: Optional path to precompiled `fontc` binary to be used as tool 1.\nFor `glyphsapp`: Required path to the application bundle of the specific Glyphs app version to be used as tool 1.\nPlease note that if a different instance of the Glyphs app with the same major version is already running, that version may be used instead.",
)
flags.DEFINE_enum_class(
    "tool_2_type",
    default = None,
    enum_class = ToolType,
    help = "Choose the type of the second tool which should be used to build fonts to compare. Note that as of 2023-05-21, we still set flags for `fontmake` to match `fontc` behavior.",
)
flags.DEFINE_string(
    "tool_2_path",
    default = None,
    help = "For `fontc`: Optional path to precompiled `fontc` binary to be used as tool 2.\nFor `glyphsapp`: Required path to the application bundle of the specific Glyphs app version to be used as tool 2.\nPlease note that if a different instance of the Glyphs app with the same major version is already running, that version may be used instead.",
)
flags.DEFINE_string(
    "config",
    default = None,
    help = "`config.yaml` to be passed to `gftools` when using a tool managed by `gftools`",
)
flags.DEFINE_string(
    "normalizer_path",
    default = None,
    help = "Optional path to precompiled `otl-normalizer` binary",
)
flags.DEFINE_string(
    "cache_path",
    default = "~/.fontc_crater_cache",
    help = "Optional path to custom cache location for font repositories.",
)
flags.DEFINE_enum(
    "rebuild",
    default = "both",
    enum_values = ["both", TOOL_1_NAME, TOOL_2_NAME, "none"],
    help = "Which compilers to rebuild with if the output appears to already exist. `none` is handy when playing with `ttx_diff.py` itself.",
)
flags.DEFINE_float(
    "off_by_one_budget",
    default = 0.1,
    help = "The percentage of point (glyf) or delta (gvar) values allowed to differ by one without counting as a diff.",
)
flags.DEFINE_bool(
    "json",
    default = False,
    help = "Print results in machine-readable JSON format."
)
flags.DEFINE_string(
    "outdir",
    default = None,
    help = "Directory to store generated files."
)
flags.DEFINE_bool(
    "production_names",
    default = True,
    help = "Rename glyphs to AGL-compliant names (uniXXXX, etc.) suitable for production. Disable to see the original glyph names.",
)

# fontmake - and so gftools' - static builds perform overlaps removal, but fontc
# can't do that yet, and so we default to disabling the filter to make the diff
# less noisy.
# TODO: Change the default if/when fontc gains the ability to remove overlaps.
# https://github.com/googlefonts/fontc/issues/975
flags.DEFINE_bool(
    "keep_overlaps",
    default = True,
    help = "Keep overlaps when building static fonts. Disable to compare with simplified outlines.",
)
flags.DEFINE_bool(
    "keep_direction", False, "Preserve contour winding direction from source."
)


def to_xml_string(e) -> str:
    xml = etree.tostring(e)
    # some table diffs were mismatched because of inconsistency in ending newline
    xml = xml.strip()
    return xml


#===============================================================================
# Running commands
#===============================================================================


# execute a command after logging it to stderr.
# All additional kwargs are passed to subprocess.run
def log_and_run(cmd: Sequence, cwd=None, **kwargs):
    cmd_string = " ".join(str(c) for c in cmd)
    if cwd is not None:
        eprint(f"  (cd {cwd} && {cmd_string})")
    else:
        eprint(f"  ({cmd_string})")
    return subprocess.run(
        cmd,
        text=True,
        cwd=cwd,
        capture_output=True,
        **kwargs,
    )


def run_ttx(font_file: Path):
    ttx_file = font_file.with_suffix(".ttx")
    # if this exists we're allowed to reuse it
    if ttx_file.is_file():
        eprint(f"reusing {ttx_file}")
        return ttx_file

    cmd = [
        TTX_NAME,
        "-o",
        ttx_file.name,
        font_file.name,
    ]
    log_and_run(cmd, font_file.parent, check=True)
    return ttx_file


# generate a simple text repr for gpos for this font, with retry
def run_normalizer(normalizer_bin: Path, font_file: Path, table: str):
    if table == "gpos":
        out_path = font_file.with_suffix(".markkern.txt")
    elif table == "gdef":
        out_path = font_file.with_suffix(f".{LIG_CARET_NAME}.txt")
    else:
        raise ValueError(f"unknown table for normalizer: '{table}'")

    if out_path.exists():
        eprint(f"reusing {out_path}")
    NUM_RETRIES = 5
    for i in range(NUM_RETRIES + 1):
        try:
            return try_normalizer(normalizer_bin, font_file, out_path, table)
        except subprocess.CalledProcessError as e:
            time.sleep(0.1)
            if i >= NUM_RETRIES:
                raise e
            eprint(f"normalizer failed with code '{e.returncode}'', retrying")


# we had a bug where this would sometimes hang in mysterious ways, so we may
# call it multiple times if it fails
def try_normalizer(normalizer_bin: Path, font_file: Path, out_path: Path, table: str):
    NORMALIZER_TIMEOUT = 60 * 10  # ten minutes
    if not out_path.is_file():
        cmd = [
            normalizer_bin.absolute(),
            font_file.name,
            "-o",
            out_path.name,
            "--table",
            table,
        ]
        log_and_run(cmd, font_file.parent, check=True, timeout=NORMALIZER_TIMEOUT)
        # if we finished running and there's no file then there's no output:
        if not out_path.is_file():
            return ""
    with open(out_path) as f:
        return f.read()


#===============================================================================
# Building fonts with `fontc` and `fontmake`
#===============================================================================


class BuildFail(Exception):
    """An exception raised if a compiler fails."""

    def __init__(self, cmd: Sequence, msg: str):
        self.command = list(str(c) for c in cmd)
        self.msg = msg


# run a font compiler
def build(cmd: Sequence, build_dir: Optional[Path], **kwargs):
    output = log_and_run(cmd, build_dir, **kwargs)
    if output.returncode != 0:
        raise BuildFail(cmd, output.stderr or output.stdout)


# Standalone `fontc` (not managed by `gftools`)
def build_fontc(source: Path, fontc_bin: Path, build_dir: Path, font_file_name: str):
    out_file = build_dir / font_file_name
    if out_file.exists():
        eprint(f"reusing {out_file}")
        return
    cmd = [
        fontc_bin,
        "--build-dir",
        ".",
        "-o",
        out_file.name,
        source,
        "--emit-debug",
    ]
    if FLAGS.keep_direction:
        cmd.append("--keep-direction")
    if not FLAGS.production_names:
        cmd.append("--no-production-names")
    build(cmd, build_dir)


# Standalone `fontmake` (not managed by `gftools`)
def build_fontmake(source: Path, build_dir: Path, font_file_name: str):
    out_file = build_dir / font_file_name
    if out_file.exists():
        eprint(f"reusing {out_file}")
        return
    variable = source_is_variable(source)
    buildtype = "variable"
    if not variable:
        buildtype = "ttf"
    cmd = [
        FONTMAKE_NAME,
        "-o",
        buildtype,
        "--output-path",
        out_file.name,
        "--drop-implied-oncurves",
        # helpful for troubleshooting
        "--debug-feature-file",
        "debug.fea",
    ]
    if FLAGS.keep_direction:
        cmd.append("--keep-direction")
    if not FLAGS.production_names:
        cmd.append("--no-production-names")
    if FLAGS.keep_overlaps and not variable:
        cmd.append("--keep-overlaps")
    cmd.append(str(source))

    build(cmd, build_dir)


@contextmanager
def modified_gftools_config(
    cmdline: List[str], extra_args: Sequence[str]
) -> Generator[None, None, None]:
    """Modify the gftools config file to add extra arguments.

    A temporary config file is created with the extra args added to the
    `extraFontmakeArgs` key, and replaces the original config file in the
    command line arguments' list, which is modified in-place.
    The temporary file is deleted after the context manager exits.
    If the extra_args list is empty, the context manager does nothing.

    Args:
        cmdline: The command line arguments passed to gftools. This must include
            the path to a config.yaml file.
        extra_args: Extra arguments to add to the config file. Can be empty.
    """
    if extra_args:
        try:
            config_idx, config_path = next(
                (
                    (i, arg)
                    for i, arg in enumerate(cmdline)
                    if arg.endswith((".yaml", ".yml"))
                )
            )
        except StopIteration:
            raise ValueError(
                "No config file found in command line arguments. "
                "Please provide a config.yaml file."
            )

        with open(config_path, "r") as f:
            config = yaml.safe_load(f)

        config["extraFontmakeArgs"] = " ".join(
            config.get("extraFontmakeArgs", "").split(" ") + extra_args
        )

        with NamedTemporaryFile(
            mode="w",
            prefix="config_",
            suffix=".yaml",
            delete=False,
            dir=Path(config_path).parent,
        ) as f:
            yaml.dump(config, f)
        temp_path = Path(f.name)

        cmdline[config_idx] = temp_path

    # if the build later fails for any reason, we still want to delete the temp file
    try:
        yield
    finally:
        if extra_args:
            temp_path.unlink()


def run_gftools(
    source: Path, config: Path, build_dir: Path, font_file_name: str, fontc_bin: Optional[Path] = None
):
    out_file = build_dir / font_file_name
    if out_file.exists():
        eprint(f"reusing {out_file}")
        return
    out_dir = build_dir / "gftools_temp_dir"
    if out_dir.exists():
        shutil.rmtree(out_dir)
    cmd = [
        "gftools",
        "builder",
        config,
        "--experimental-simple-output",
        out_dir,
        "--experimental-single-source",
        source.name,
    ]
    if fontc_bin is not None:
        cmd += ["--experimental-fontc", fontc_bin]

    extra_args = []
    if FLAGS.keep_overlaps:
        # (we only want this for the statics but it's a noop for variables)
        extra_args.append("--keep-overlaps")
    if not FLAGS.production_names:
        extra_args.append("--no-production-names")

    with modified_gftools_config(cmd, extra_args):
        build(cmd, None)

    # return a concise error if gftools produces != one output
    contents = list(out_dir.iterdir()) if out_dir.exists() else list()
    if not contents:
        raise BuildFail(cmd, "gftools produced no output")
    elif len(contents) != 1:
        contents = [p.name for p in contents]
        raise BuildFail(cmd, f"gftools produced multiple outputs: {contents}")
    copy(contents[0], out_file)

    if out_dir.exists():
        shutil.rmtree(out_dir)


def source_is_variable(path: Path) -> bool:
    if path.suffix == ".ufo":
        return False
    if path.suffix == ".designspace":
        dspace = DesignSpaceDocument.fromfile(path)
        return len(dspace.sources) > 1
    if path.suffix == ".glyphs" or path.suffix == ".glyphspackage":
        font = GSFont(path)
        return len(font.masters) > 1
    # fallback to variable, the existing default, but we should never get here?
    return True


def copy(old, new):
    shutil.copyfile(old, new)
    return new


#===============================================================================
# Building fonts with Glyphs.app
#===============================================================================


# Initial number of tries to establish a JSTalk connection to an already running
# instance of Glyphs.app.
INITIAL_CONNECTION_TRIES = 3


# Maximum number of tries to establish a JSTalk connection to a Glyphs.app
# instance that we just launched.
MAX_CONNECTION_TRIES = 10


BASE_BUNDLE_IDENTIFIER = "com.GeorgSeifert.Glyphs"


# `fontc_crater/ttx_diff_runner.rs` expects nothing but JSON on `stdout`,
# so we log status messages only if we are not in JSON output mode.
def print_if_not_json(message: str):
    if not FLAGS.json:
        print(message)


# This function has been adapted from `Glyphs remote scripts/Glyphs.py`
# in the `https://github.com/schriftgestalt/GlyphsSDK` repository.
def application_with_version(major_version: int) -> (NSDistantObject, str, str):
    bundle_identifier = f"{BASE_BUNDLE_IDENTIFIER}{major_version}"

    # First, try to establish a connection to a running app matching the
    # bundle identifier. We need only a low number of maximum tries because we
    # would not have to wait for the app to launch.
    proxy = application_proxy(bundle_identifier, INITIAL_CONNECTION_TRIES)
    if proxy is not None:
        version = proxy.versionString()
        build_number = proxy.buildNumber()
        if version is None or build_number is None:
            print(f"Cannot determine version or build number for application with bundle identifier {bundle_identifier}")
            return None, None, None

        print(f"Found running instance of Glyphs {version} (build {build_number})")
        return proxy, version, build_number

    # There is no running app, or another error occurred.
    # Try to launch the app via the bundle identifier.
    # `-F` opens the application “fresh” (without restoring windows). This is important 
    #  when relaunching the app after a crash.
    # `-g` opens the application in the background.
    # `-j` opens the application hidden (its windows are not visible).
    # We are _not_ launching a new instance in this case.
    print_if_not_json(f"Opening application for bundle identifier {bundle_identifier}")
    os.system(f"open -b {bundle_identifier} -F -g -j")

    # Try to establish a connection to the running app.
    proxy = application_proxy(bundle_identifier, MAX_CONNECTION_TRIES)
    if proxy is None:
        return None, None, None

    version = proxy.versionString()
    build_number = proxy.buildNumber()
    if version is None or build_number is None:
        print(f"Cannot determine version or build number for application with bundle identifier {bundle_identifier}")
        return None, None, None

    print(f"Launched instance of Glyphs {version} (build {build_number})")
    return proxy, version, build_number


# This function has been adapted from `Glyphs remote scripts/Glyphs.py`
# in the `https://github.com/schriftgestalt/GlyphsSDK` repository.
def application_at_path(bundle_path: str) -> (NSDistantObject, str, str):
    version, build_number = app_bundle_version(bundle_path)
    if version is None or build_number is None:
        print(f"Cannot determine version or build number for application bundle at {bundle_path}")
        return None, None, None

    major_version = version.split('.', 1)[0]

    # The registered name of a Glyphs app instance can include the build number.
    # We add a UUID to support multiple instances of the same build running simultaneously.
    # The UUID is passed to the app when launching it with the `open` command below.
    proxy_uuid = uuid.uuid4()
    registered_name = f"{BASE_BUNDLE_IDENTIFIER}{major_version}.{build_number}.{proxy_uuid}"

    # First, try to establish a connection to a running app matching the
    # registered name. We need only a low number of maximum tries because we
    # would not have to wait for the app to launch.
    proxy = application_proxy(registered_name, INITIAL_CONNECTION_TRIES)
    if proxy is not None:
        print(f"Found running instance of Glyphs {version} (build {build_number})")
        return proxy, version, build_number

    # There is no running app, or another error occurred. Try to launch the app
    # via the provided bundle path.
    # `-F` opens the application “fresh” (without restoring windows). This is important 
    #  when relaunching the app after a crash.
    # `-g` opens the application in the background.
    # `-j` opens the application hidden (its windows are not visible).
    # `-n` opens a new instance of the application, enabling multiple simultaneous exports.
    print_if_not_json(f"Opening application at {bundle_path}")
    os.system(f"open -a '{bundle_path}' -F -g -j -n --args -GSProxyPortNameUUID {proxy_uuid}")

    # Try to establish a connection to the running app.
    proxy = application_proxy(registered_name, MAX_CONNECTION_TRIES)
    if proxy is None:
        return None, None, None

    print(f"Launched instance of Glyphs {version} (build {build_number})")
    return proxy, version, build_number


# Returns the version and build numbers of the application at the given bundle
# path. Returns `None` for values that cannot be found.
def app_bundle_version(bundle_path) -> (Optional[str], Optional[str]):
    info_plist_path = os.path.join(bundle_path, "Contents", "Info.plist")
    if not os.path.exists(info_plist_path):
        raise FileNotFoundError(f"Info.plist not found at: {info_plist_path}")

    with open(info_plist_path, 'rb') as f:
        plist = plistlib.load(f)

    # CFBundleShortVersionString is the user-facing version
    # CFBundleVersion is typically a build number
    version = plist.get("CFBundleShortVersionString", None)
    build_number = plist.get("CFBundleVersion", None)
    return version, build_number


# This function has been adapted from `Glyphs remote scripts/Glyphs.py`
# in the `https://github.com/schriftgestalt/GlyphsSDK` repository.
#
# The registered name should have the following format:
#
#     com.GeorgSeifert.Glyphs(V)[.BBBB][.UUID]
#
# `V` is the major version (currently 3 or 4).
# `BBBB` is an optional build number (e. g. 3343 for Glyphs 3.3.1).
# `UUID` is an optional UUID that identifies one instance of a given build.
# This is required when running multiple instances of the same build to speed up `fontc_crater`.
#
# Returns `None` if the connection could not be established.
def application_proxy(registered_name: str, max_tries: int) -> NSDistantObject:
    conn = None
    tries = 1

    print_if_not_json(f"Looking for a JSTalk connection to {registered_name}")
    while ((conn is None) and (tries < max_tries)):
        conn = NSConnection.connectionWithRegisteredName_host_(registered_name, None)
        tries = tries + 1

        if (not conn):
            print_if_not_json(f"Could not find connection, trying again ({tries} of {max_tries})")
            time.sleep(1)

    if (not conn):
        print_if_not_json(f"Failed to find a JSTalk connection to {registered_name}")
        return None

    return conn.rootProxy()


# This function has been adapted from `Glyphs remote scripts/testExternal.py`
# in the `https://github.com/schriftgestalt/GlyphsSDK` repository.
def exportFirstInstance(
    proxy: NSDistantObject, 
    source: Path, 
    build_dir: Path, 
    out_file_name: str,
    should_terminate: bool
):
    out_file = build_dir / out_file_name
    if out_file.exists():
        print_if_not_json(f"reusing {out_file}")
        return

    source_path = source.as_posix()
    build_dir_path = build_dir.as_posix()

    doc = proxy.openDocumentWithContentsOfFile_display_(source_path, False)
    print_if_not_json(f"Exporting {doc.displayName()} to {build_dir_path}")

    font = doc.font()
    instance = font.instances()[0]

    arguments = {
        'ExportFormat': "OTF",
        'Destination': NSURL.fileURLWithPath_(build_dir_path)
    }
    if not FLAGS.production_names:
        # Glyphs defaults to True.
        arguments['useProductionNames'] = False
    if FLAGS.keep_overlaps:
        # Glyphs defaults to True for non-variable fonts.
        arguments['removeOverlap'] = False

    try:
        result = instance.generate_(arguments)
    except Exception as e:
        # Catch Glyphs app crash and report as error.
        cmd = []
        cmd.append(str(source))
        cmd.append(str(out_file_name))

        if should_terminate:
            # Terminate app just in case.
            terminate_macos_app(proxy)

        raise BuildFail(cmd, str(e))

    doc.close()
    
    if result[0] != "Success":
        # Even though we do not have an actual command for Glyphs exports,
        # we construct one which can be passed to `BuildFail`.
        cmd = []
        for k, v in arguments.items():
            cmd.append(k)
            cmd.append(v)

        cmd.append(str(source))
        cmd.append(str(out_file_name))

        # If not successful, `result` is a list of `NSError` objects.
        errors_string = "; ".join(error.localizedDescription() for error in result)

        if should_terminate:
            # Terminate app before exiting the function.
            terminate_macos_app(proxy)

        raise BuildFail(cmd, errors_string)
    
    # Rename file to our standard name.
    temp_file = Path(result[1]).resolve()
    temp_file_name = temp_file.name
    file_to_rename = build_dir / temp_file_name
    file_to_rename.rename(out_file)

    if should_terminate:
        # Terminate app exiting the function.
        terminate_macos_app(proxy)


def terminate_macos_app(
    proxy: NSDistantObject
):
    try:
        proxy.terminate_(None)
    except Exception as e:
        if 'NSInvalidReceivePortException' in str(e):
            print_if_not_json("Application is terminating. Ignoring expected exception.")
        else:
            cmd = []
            raise BuildFail(cmd, str(e))


#===============================================================================
# Normalizing tables
#===============================================================================


def get_name_to_id_map(ttx: etree.ElementTree):
    return {
        el.attrib["nameID"]: el.text
        for el in ttx.xpath(
            "//name/namerecord[@platformID='3' and @platEncID='1' and @langID='0x409']"
        )
    }


def name_id_to_name(ttx, xpath, attr):
    id_to_name = get_name_to_id_map(ttx)
    for el in ttx.xpath(xpath):
        if attr is None:
            if el.text is None:
                continue
            name_id = el.text
            # names <= 255 have specific assigned slots, names > 255 not
            if int(name_id) <= 255:
                continue
            name = id_to_name.get(name_id, f"NonExistingNameID {name_id}").strip()
            el.text = name
        else:
            if attr not in el.attrib:
                continue
            # names <= 255 have specific assigned slots, names > 255 not
            name_id = el.attrib[attr]
            if int(name_id) <= 255:
                continue
            name = id_to_name.get(name_id, f"NonExistingNameID {name_id}").strip()
            el.attrib[attr] = name


def normalize_name_ids(ttx: etree.ElementTree):
    name = ttx.find("name")
    if name is None:
        return

    records = name.xpath(".//namerecord")
    for record in records:
        name.remove(record)
        # User-defined name IDs get replaced by there value where they are
        # used, so the ID itself is not interesting and we replace them with a
        # fixed value
        if int(record.attrib["nameID"]) > 255:
            record.attrib["nameID"] = "USER_ID"

    records = sorted(
        records,
        key=lambda x: (
            x.attrib["platformID"],
            x.attrib["platEncID"],
            x.attrib["langID"],
            x.attrib["nameID"],
            x.text,
        ),
    )

    for record in records:
        name.append(record)

    # items keep their indentation when we reorder them, so reindent everything
    etree.indent(name)


def find_table(ttx, tag):
    return select_one(ttx, f"/ttFont/{tag}")


def select_one(container, xpath):
    el = container.xpath(xpath)
    if len(el) != 1:
        raise IndexError(f"Wanted 1 name element, got {len(el)}")
    return el[0]


def drop_weird_names(ttx):
    drops = []
    d = ttx.xpath(
        "//name/namerecord[@platformID='1' and @platEncID='0' and @langID='0x0']"
    )
    if d:
        drops.extend(d)
    
    d = ttx.xpath(
        "//name/namerecord[@nameID='5']"
    )
    if d:
        drops.extend(d)
    for drop in drops:
        drop.getparent().remove(drop)


def erase_checksum_and_dates(ttx):
    el = select_one(ttx, "//head/checkSumAdjustment")
    del el.attrib["value"]
    el = select_one(ttx, "//head/created")
    del el.attrib["value"]
    el = select_one(ttx, "//head/modified")
    del el.attrib["value"]


def stat_like_fontmake(ttx):
    try:
        el = find_table(ttx, "STAT")
    except IndexError:
        return
    ver = select_one(el, "Version")
    if ver.attrib["value"] != "0x00010002":
        # nop
        return

    # fontc likes to write STAT 1.2, fontmake prefers 1.1
    # Version 1.2 adds support for the format 4 axis value table
    # So until such time as we start writing format 4 axis value tables it doesn't matter
    ver.attrib["value"] = "0x00010001"


def normalize_all_offcurve_starting_point(contour):
    """Rotate an all-offcurve contour to start at point closest to origin.

    When multiple points are equidistant from the origin, the first one encountered
    (lowest index) is selected as the starting point.

    This is to address differences in starting points of all-offcurve TrueType
    quadratic contours between fontc and fontmake.

    fontmake preserves the original off-curve starting point from the UFO source,
    while fontc creates a synthetic on-curve point at the midpoint between first
    and last off-curve points due to kurbo::BezPath needing some on-curve point
    to move_to. When contours are reversed (default behavior without --keep-direction
    flag), this results in different starting points in the final TrueType output.

    See: <https://github.com/googlefonts/fontc/issues/1653>
    """
    pts = contour.xpath("./pt")
    if not pts or not all(pt.get("on") == "0" for pt in pts):
        return  # Not an all-offcurve contour

    # Find point closest to origin
    min_idx = min(
        range(len(pts)),
        key=lambda i: int(pts[i].get("x", 0)) ** 2 + int(pts[i].get("y", 0)) ** 2,
    )

    # Rotate if needed
    if min_idx != 0:
        contour[:] = pts[min_idx:] + pts[:min_idx]
        # Fix indentation after rotation
        etree.indent(contour, level=3)


# https://github.com/googlefonts/fontc/issues/1107
def normalize_glyf_contours(
    fontc_ttx: etree.ElementTree, fontmake_ttx: etree.ElementTree
) -> tuple[dict[str, list[int]], dict[str, list[int]]]:
    """Reorders contours when they are identical between fontc and fontmake.

    If contours differ (e.g., different starting points), leaves
    them in their original order to avoid misleading diffs.

    For all-offcurve contours, normalizes the starting point to be the point
    closest to the origin before comparison.

    Returns a tuple of two dicts, one for fontc and one for fontmake, containing
    the new order of prior point indices for each glyph, later used for sorting
    gvar contours.
    """
    fontc_point_orders: dict[str, list[int]] = {}
    fontmake_point_orders: dict[str, list[int]] = {}

    # Get glyphs from both TTX trees
    fontc_glyphs = {g.attrib["name"]: g for g in fontc_ttx.xpath("//glyf/TTGlyph")}
    fontmake_glyphs = {
        g.attrib["name"]: g for g in fontmake_ttx.xpath("//glyf/TTGlyph")
    }

    # Only process glyphs that exist in both outputs
    for glyph_name in fontc_glyphs.keys() & fontmake_glyphs.keys():
        fontc_glyph = fontc_glyphs[glyph_name]
        fontmake_glyph = fontmake_glyphs[glyph_name]

        fontc_contours = fontc_glyph.xpath("./contour")
        fontmake_contours = fontmake_glyph.xpath("./contour")

        # Skip glyphs with mismatched contour counts
        if len(fontc_contours) != len(fontmake_contours):
            continue

        # Normalize all-offcurve contours to start at point closest to origin
        for contour in fontc_contours + fontmake_contours:
            normalize_all_offcurve_starting_point(contour)

        # Compare contours as sets to see if they're identical (ignoring order)
        fontc_strings = {to_xml_string(c) for c in fontc_contours}
        fontmake_strings = {to_xml_string(c) for c in fontmake_contours}

        if fontc_strings == fontmake_strings:
            # Contours are identical, just in different order - normalize both
            _normalize_single_glyph(fontc_glyph, fontc_contours, fontc_point_orders)
            _normalize_single_glyph(
                fontmake_glyph, fontmake_contours, fontmake_point_orders
            )
        # If sets don't match, skip normalization - leave original order

    return fontc_point_orders, fontmake_point_orders


def _normalize_single_glyph(
    glyph: etree.Element,
    contours: list[etree.Element],
    point_orders: dict[str, list[int]],
):
    """Helper function to normalize contour order within a single glyph.

    Contours are sorted alphabetically by xml string representation.

    The `point_orders` dict is used to store the new order of prior point
    indices for this glyph.
    """
    # annotate each contour with the range of point indices it covers
    with_range: list[tuple[range, etree.Element]] = []
    points_seen = 0
    for contour in contours:
        points_here = len(contour.xpath("./pt"))
        with_range.append((range(points_seen, points_seen + points_here), contour))
        points_seen += points_here
    annotated = sorted(with_range, key=lambda a: to_xml_string(a[1]))

    # sort by string representation, and skip if nothing has changed
    normalized = [contour for _, contour in annotated]
    if normalized == contours:
        return

    # normalized contours should be inserted before any other TTGlyph's
    # subelements (e.g. instructions)
    for contour in contours:
        glyph.remove(contour)
    non_contours = list(glyph)
    for el in non_contours:
        glyph.remove(el)
    glyph.extend(normalized + non_contours)

    # store new indices order
    name = glyph.attrib["name"]
    point_orders[name] = [idx for indices, _ in annotated for idx in indices]


def normalize_gvar_contours(ttx: etree.ElementTree, point_orders: dict[str, list[int]]):
    """Reorder gvar points to match normalised glyf order."""

    for glyph in ttx.xpath("//gvar/glyphVariations"):
        name = glyph.attrib["glyph"]
        order = point_orders.get(name)

        # skip glyph if glyf normalisation did not change its point order
        if order is None:
            continue

        # apply the same order to every tuple
        for tup in glyph.xpath("./tuple"):
            deltas = tup.xpath("./delta")
            assert len(order) + 4 == len(deltas), "gvar is not dense"

            # reorder and change index to match new position
            reordered = []
            for new_idx, old_idx in enumerate(order):
                delta = deltas[old_idx]  # always present as gvars are densified
                delta.attrib["pt"] = str(new_idx)
                reordered.append(delta)
            reordered += deltas[-4:]  # phantom points

            # normalized points should be inserted after any other tuple
            # subelements (e.g. coordinates)
            for delta in deltas:
                tup.remove(delta)
            non_deltas = list(tup)
            for el in non_deltas:
                tup.remove(el)
            tup.extend(non_deltas + reordered)


def normalize_null_tags(ttx: etree.ElementTree, xpath: str, attr):
    """replace the tag 'NONE' with the tag '    '"""
    for el in ttx.xpath(xpath):
        if attr:
            if el.attrib.get(attr, "") == "NONE":
                el.attrib[attr] = "    "
        else:
            if el.text == "NONE":
                el.text = "    "


# https://github.com/googlefonts/fontc/issues/1173
def erase_type_from_stranded_points(ttx):
    for contour in ttx.xpath("//glyf/TTGlyph/contour"):
        points = contour.xpath("./pt")
        if len(points) == 1:
            points[0].attrib["on"] = "irrelevent"


# only fontc emits name 25 currently, don't treat that as an error
def allow_fontc_only_variations_postscript_prefix(tool_1, tool_2):
    xpath_to_name_25 = "/ttFont/name/namerecord[@nameID='25']"
    tool_1_name25 = tool_1.xpath(xpath_to_name_25)
    tool_2_name25 = tool_2.xpath(xpath_to_name_25)
    if tool_1_name25 and not tool_2_name25:
        for n in tool_1_name25:
            n.getparent().remove(n)
    elif tool_2_name25 and not tool_1_name25:
        for n in tool_2_name25:
            n.getparent().remove(n)


# This method is one of the few where it matters which tool is `fontc` and
# which is `fontmake`.
def allow_some_off_by_ones(fontc, fontmake, container, name_attr, coord_holder):
    fontmake_num_coords = len(fontmake.xpath(f"//{container}/{coord_holder}"))
    off_by_one_budget = int(FLAGS.off_by_one_budget / 100.0 * fontmake_num_coords)
    spent = 0
    if off_by_one_budget == 0:
        return

    coord_tag = coord_holder.rpartition("/")[-1]
    # put all the containers into a dict to make querying more efficient:

    fontc_items = {x.attrib[name_attr]: x for x in fontc.xpath(f"//{container}")}
    for fontmake_container in fontmake.xpath(f"//{container}"):
        name = fontmake_container.attrib[name_attr]
        fontc_container = fontc_items.get(name)
        if fontc_container is None:
            eprint(f"no item where {name_attr}='{name}' in {container}")
            continue

        fontc_els = [el for el in fontc_container.iter() if el.tag == coord_tag]
        fontmake_els = [el for el in fontmake_container.iter() if el.tag == coord_tag]

        if len(fontc_els) != len(fontmake_els):
            eprint(
                f"length of {container} '{name}' differs ({len(fontc_els)}/{len(fontmake_els)}), skipping"
            )
            continue

        for fontmake_el, fontc_el in zip(fontc_els, fontmake_els):
            for attr in ("x", "y"):
                delta_x = abs(
                    float(fontmake_el.attrib[attr]) - float(fontc_el.attrib[attr])
                )
                if 0.0 < delta_x <= 1.0:
                    fontc_el.attrib["diff_adjusted"] = "1"
                    fontmake_el.attrib["diff_adjusted"] = "1"
                    fontc_el.attrib[attr] = fontmake_el.attrib[attr]
                    spent += 1
                if spent >= off_by_one_budget:
                    eprint(
                        f"WARN: ran out of budget ({off_by_one_budget}) to fix off-by-ones in {container}"
                    )
                    return

    if spent > 0:
        eprint(
            f"INFO fixed {spent} off-by-ones in {container} (budget {off_by_one_budget})"
        )


# In various cases we have a list of indices where the order doesn't matter;
# often fontc sorts these and fontmake doesn't, so this lets us sort them there.
def sort_indices(ttx, table_tag: str, container_xpath: str, el_name: str):
    table = ttx.find(table_tag)
    if table is None:
        return
    containers = table.xpath(f"{container_xpath}")
    for container in containers:
        indices = [el for el in container.iter() if el.tag == el_name]
        values = sorted(int(v.attrib["value"]) for v in indices)
        for i, index in enumerate(indices):
            index.attrib["value"] = str(values[i])


# the same sets can be assigned different ids, but normalizer
# will resolve them to the actual glyphs and here we can just sort
def sort_gdef_mark_filter_sets(ttx: etree.ElementTree):
    markglyphs = ttx.xpath("//GDEF//MarkGlyphSetsDef")
    if markglyphs is None or len(markglyphs) == 0:
        return

    assert len(markglyphs) == 1
    markglyphs = markglyphs[0]

    coverages = sorted(
        markglyphs.findall("Coverage"), key=lambda cov: [g.attrib["value"] for g in cov]
    )
    for c in coverages:
        markglyphs.remove(c)

    id_map = {c.attrib["index"]: str(i) for (i, c) in enumerate(coverages)}
    for i, c in enumerate(coverages):
        c.attrib["index"] = str(i)
        markglyphs.append(c)

    # remap any MarkFilteringSet nodes that might not get normalized (in contextual
    # pos lookups e.g., or in GSUB)

    for mark_set in ttx.xpath("//MarkFilteringSet"):
        mark_set.attrib["value"] = id_map.get(mark_set.attrib["value"])

    # items keep their indentation when we reorder them, so reindent everything
    etree.indent(markglyphs, level=3)


LOOKUPS_TO_SKIP = set([2, 3, 4, 5, 6])  # pairpos, cursive, markbase, marklig, markmark


def remove_mark_and_kern_and_curs_lookups(ttx):
    gpos = ttx.find("GPOS")
    if gpos is None:
        return
    # './/Lookup' xpath selects all the 'Lookup' elements that are descendants of
    # the current 'GPOS' node - no matter where they are under it.
    # Most importantly, this _excludes_ GSUB lookups, which shouldn't be pruned.
    for lookup in gpos.xpath(".//Lookup"):
        lookup_type_el = lookup.find("LookupType")
        lookup_type = int(lookup_type_el.attrib["value"])
        is_extension = lookup_type == 9
        if is_extension:
            # For extension lookups, take the lookup type of the wrapped subtables;
            # all extension subtables share the same lookup type so checking only
            # the first is enough.
            ext_subtable = lookup.find("ExtensionPos")
            lookup_type = int(ext_subtable.find("ExtensionLookupType").attrib["value"])
        if lookup_type not in LOOKUPS_TO_SKIP:
            continue
        # remove all the elements but the type:
        to_remove = [child for child in lookup if child.tag != "LookupType"]
        for child in to_remove:
            lookup.remove(child)
        if is_extension:
            lookup_type_el.attrib["value"] = str(lookup_type)


# this all gets handled by otl-normalizer
def remove_gdef_lig_caret_and_var_store(ttx: etree.ElementTree):
    gdef = ttx.find("GDEF")
    if gdef is None:
        return

    for ident in ["LigCaretList", "VarStore"]:
        subtable = gdef.find(ident)
        if subtable is not None:
            gdef.remove(subtable)


# reassign class ids within a ClassDef, matching the fontc behaviour.
# returns a map of new -> old ids, which can be used to reorder elements that
# used the class ids as indices
def remap_class_def_ids_like_fontc(
    class_def: etree.ElementTree, glyph_map: Dict[str, int]
) -> Dict[int, int]:
    current_classes = defaultdict(list)
    for glyph in class_def.xpath(".//ClassDef"):
        cls = glyph.attrib["class"]
        current_classes[cls].append(glyph.attrib["glyph"])

    # match the sorting used in write-fonts by using the min GID as the tiebreaker
    # https://github.com/googlefonts/fontations/blob/3fcc52e/write-fonts/src/tables/layout/builders.rs#L183-L189
    new_order = sorted(
        current_classes.values(), key=lambda s: (-len(s), min(glyph_map[g] for g in s))
    )
    new_order_map = {name: i + 1 for (i, cls) in enumerate(new_order) for name in cls}
    result = dict()
    for glyph in class_def.xpath(".//ClassDef"):
        cls = glyph.attrib["class"]
        new = new_order_map.get(glyph.attrib["glyph"])
        glyph.attrib["class"] = str(new)
        result[new] = int(cls)
    return result


def reorder_rules(lookup: etree.ElementTree, new_order: Dict[int, int], rule_name: str):
    # the rules can exist as siblings of other non-rule elements, so we can't just
    # clear all children and set them in the same order.
    # instead we remove them and then append them back in order, using 'addnext'
    # to ensure that we're inserting them at the right location.
    orig_order = [el for el in lookup.iterchildren(tag=rule_name)]
    if len(orig_order) == 0:
        return
    prev_el = orig_order[0].getprevious()
    for el in orig_order:
        lookup.remove(el)

    for ix in range(len(orig_order)):
        prev_ix = new_order.get(ix, ix)
        el = orig_order[prev_ix]
        el.set("index", str(ix))
        prev_el.addnext(el)
        prev_el = el

    # there was a funny issue where if we moved the last element elsewhere
    # in the ordering it would end up having incorrect indentation, so just
    # reindent everything to be safe.
    etree.indent(lookup, level=4)


# for each named child in container, remap the 'value' attribute using the new ordering
def remap_values(
    container: etree.ElementTree, new_order: Dict[int, int], child_name: str
):
    # for the original use we need to map from new to old, but here we need the reverse
    rev_map = {v: k for (k, v) in new_order.items()}
    for el in container.iterchildren(child_name):
        old = int(el.attrib["value"])
        el.attrib["value"] = str(rev_map[old])


# fontmake and fontc assign glyph classes differently for class-based tables;
# fontc uses GIDs but fontmake uses glyph names, so we reorder them to be consistent.
def reorder_contextual_class_based_rules(
    ttx: etree.ElementTree, tag: str, glyph_map: Dict[str, int]
):
    if tag == "GSUB":
        chain_name = "ChainContextSubst"
        class_set_name = "ChainSubClassSet"
        class_rule_name = "ChainSubClassRule"

    elif tag == "GPOS":
        chain_name = "ChainContextPos"
        class_set_name = "ChainPosClassSet"
        class_rule_name = "ChainPosClassRule"
    else:
        raise ValueError("must be one of 'GPOS' or 'GSUB'")

    table = ttx.find(tag)
    if table is None:
        return
    for lookup in table.xpath(".//Lookup"):
        for chain_ctx in lookup.findall(chain_name):
            if chain_ctx is None or int(chain_ctx.attrib["Format"]) != 2:
                continue
            input_class_order = remap_class_def_ids_like_fontc(
                chain_ctx.find("InputClassDef"), glyph_map
            )
            reorder_rules(chain_ctx, input_class_order, class_set_name)
            backtrack_class_order = remap_class_def_ids_like_fontc(
                chain_ctx.find("BacktrackClassDef"), glyph_map
            )
            lookahead_class_order = remap_class_def_ids_like_fontc(
                chain_ctx.find("LookAheadClassDef"), glyph_map
            )
            for class_set in chain_ctx.findall(class_set_name):
                for class_rule in class_set.findall(class_rule_name):
                    remap_values(class_rule, input_class_order, "Input")
                    remap_values(class_rule, backtrack_class_order, "Backtrack")
                    remap_values(class_rule, lookahead_class_order, "LookAhead")


def fill_in_gvar_deltas(
    tree_1: etree.ElementTree,
    ttf_1: Path,
    tree_2: etree.ElementTree,
    ttf_2: Path,
):
    font_1 = TTFont(ttf_1)
    font_2 = TTFont(ttf_2)
    dense_count_1 = densify_gvar(font_1, tree_1)
    dense_count_2 = densify_gvar(font_2, tree_2)

    if dense_count_1 + dense_count_2 > 0:
        eprint(
            f"densified {dense_count_1} glyphVariations in tool 1, {dense_count_2} in tool 2"
        )


def densify_gvar(font: TTFont, ttx: etree.ElementTree):
    gvar = ttx.find("gvar")
    if gvar is None:
        return 0
    glyf = font["glyf"]
    hMetrics = font["hmtx"].metrics
    vMetrics = getattr(font.get("vmtx"), "metrics", None)

    total_deltas_filled = 0
    for variations in gvar.xpath(".//glyphVariations"):
        coords, g = glyf._getCoordinatesAndControls(
            variations.attrib["glyph"], hMetrics, vMetrics
        )
        total_deltas_filled += int(densify_one_glyph(coords, g.endPts, variations))

    return total_deltas_filled


def densify_one_glyph(coords, ends, variations: etree.ElementTree):
    did_work = False
    for tuple_ in variations.findall("tuple"):
        deltas = [None] * len(coords)
        for delta in tuple_.findall("delta"):
            idx = int(delta.attrib["pt"])
            if idx >= len(deltas):
                continue
            deltas[idx] = (int(delta.attrib["x"]), int(delta.attrib["y"]))

        if any(d is None for d in deltas):
            did_work = True
            filled_deltas = iup_delta(deltas, coords, ends)
            for delta in tuple_.findall("delta"):
                tuple_.remove(delta)

            new_deltas = [
                {"pt": str(i), "x": str(otRound(x)), "y": str(otRound(y))}
                for (i, (x, y)) in enumerate(filled_deltas)
            ]
            for attrs in new_deltas:
                new_delta = etree.Element("delta", attrs)
                tuple_.append(new_delta)

            etree.indent(tuple_, level=3)

    return did_work


# Reduce noise specific to `fontmake`.
# Run this before the general `reduce_diff_noise` function.
def reduce_diff_noise_fontmake(fontmake: etree.ElementTree):
    fontmake_glyph_map = {
        el.attrib["name"]: int(el.attrib["id"])
        for el in fontmake.xpath("//GlyphOrder/GlyphID")
    }

    sort_indices(fontmake, "GPOS", "//Feature", "LookupListIndex")
    sort_indices(fontmake, "GSUB", "//LangSys", "FeatureIndex")
    sort_indices(fontmake, "GSUB", "//DefaultLangSys", "FeatureIndex")
    reorder_contextual_class_based_rules(fontmake, "GSUB", fontmake_glyph_map)
    reorder_contextual_class_based_rules(fontmake, "GPOS", fontmake_glyph_map)

def reduce_diff_noise(tool_1: etree.ElementTree, tool_2: etree.ElementTree):
    for ttx in (tool_1, tool_2):
        # different name ids with the same value is fine
        name_id_to_name(ttx, "//NamedInstance", "subfamilyNameID")
        name_id_to_name(ttx, "//NamedInstance", "postscriptNameID")
        name_id_to_name(ttx, "//AxisNameID", "value")
        name_id_to_name(ttx, "//UINameID", "value")
        name_id_to_name(ttx, "//AxisNameID", None)
        name_id_to_name(ttx, "//ValueNameID", "value")
        name_id_to_name(ttx, "//ElidedFallbackNameID", "value")
        normalize_null_tags(ttx, "//OS_2/achVendID", "value")

        # deal with https://github.com/googlefonts/fontmake/issues/1003
        drop_weird_names(ttx)

        # for matching purposes checksum is just noise
        erase_checksum_and_dates(ttx)

        stat_like_fontmake(ttx)
        remove_mark_and_kern_and_curs_lookups(ttx)

        erase_type_from_stranded_points(ttx)
        remove_gdef_lig_caret_and_var_store(ttx)
        sort_gdef_mark_filter_sets(ttx)

        # sort names within the name table (do this at the end, so ids are correct
        # for earlier steps)
        normalize_name_ids(ttx)

<<<<<<< HEAD
    allow_fontc_only_variations_postscript_prefix(
        tool_1, tool_2
    )
=======
    # Normalize glyf contour order but only when contours are identical
    fontc_point_orders, fontmake_point_orders = normalize_glyf_contours(fontc, fontmake)
    normalize_gvar_contours(fontc, fontc_point_orders)
    normalize_gvar_contours(fontmake, fontmake_point_orders)

    allow_fontc_only_variations_postscript_prefix(fontc, fontmake)
>>>>>>> 8f60762f

    allow_some_off_by_ones(
        tool_1, tool_2, "glyf/TTGlyph", "name", "/contour/pt"
    )
    allow_some_off_by_ones(
        tool_1, tool_2, "gvar/glyphVariations", "glyph", "/tuple/delta"
    )


#===============================================================================
# Generating output
#===============================================================================


# given a font file, return a dictionary of tags -> size in bytes
def get_table_sizes(fontfile: Path) -> dict[str, int]:
    cmd = [TTX_NAME, "-l", str(fontfile)]
    stdout = log_and_run(cmd, check=True).stdout
    result = dict()

    for line in stdout.strip().splitlines()[3:]:
        split = line.split()
        result[split[0]] = int(split[2])

    return result


# return a dict of table tag -> size difference
# only when size difference exceeds some threshold
def check_sizes(font_file_1: Path, font_file_2: Path):
    THRESHOLD = 1 / 10
    sizes_1 = get_table_sizes(font_file_1)
    sizes_2 = get_table_sizes(font_file_2)

    output = dict()
    shared_keys = set(sizes_1.keys() & sizes_2.keys())

    for key in shared_keys:
        len_1 = sizes_1[key]
        len_2 = sizes_2[key]
        len_ratio = min(len_1, len_2) / max(len_1, len_2)
        if (1 - len_ratio) > THRESHOLD:
            if len_2 > len_1:
                rel_len = len_2 - len_1
                eprint(f"{key} {len_1} {len_2} {len_ratio:.3} {rel_len}")
                output[key] = rel_len
            elif len_1 > len_2:
                rel_len = len_1 - len_2
                eprint(f"{key} {len_2} {len_1} {len_ratio:.3} {rel_len}")
                output[key] = rel_len

    return output


# returns a dictionary of {"compiler_name":  {"tag": "xml_text"}}
def generate_output(
    build_dir: Path,
    otl_norm_bin: Path,
    tool_1_type: ToolType,
    tool_1_name: str,
    font_file_1: Path,
    tool_2_type: ToolType,
    tool_2_name: str,
    font_file_2: Path
):
    ttx_1 = run_ttx(font_file_1)
    ttx_2 = run_ttx(font_file_2)
    gpos_1 = run_normalizer(otl_norm_bin, font_file_1, "gpos")
    gpos_2 = run_normalizer(otl_norm_bin, font_file_2, "gpos")
    gdef_1 = run_normalizer(otl_norm_bin, font_file_1, "gdef")
    gdef_2 = run_normalizer(otl_norm_bin, font_file_2, "gdef")

    tree_1 = etree.parse(ttx_1)
    tree_2 = etree.parse(ttx_2)
    fill_in_gvar_deltas(tree_1, font_file_1, tree_2, font_file_2)

    fontmake_tree = None
    if tool_1_type == ToolType.FONTMAKE or tool_1_type == ToolType.FONTMAKE_GFTOOLS:
        fontmake_tree = tree_1
    elif tool_2_type == ToolType.FONTMAKE or tool_2_type == ToolType.FONTMAKE_GFTOOLS:
        fontmake_tree = tree_2
    if fontmake_tree:
        reduce_diff_noise_fontmake(fontmake=fontmake_tree)

    reduce_diff_noise(tree_1, tree_2)

    map_1 = extract_comparables(tree_1, build_dir, tool_1_name)
    map_2 = extract_comparables(tree_2, build_dir, tool_2_name)
    
    if tool_1_type == ToolType.GLYPHSAPP and tool_2_type == ToolType.GLYPHSAPP:
        # Remove BASE table when comparing two Glyphs app versions. We know that
        # it is written only by Glyphs 4+, so we can ignore it in the comparison.
        if ("BASE" in map_1) ^ ("BASE" in map_2):
            map_1.pop("BASE", None)
            map_2.pop("BASE", None)

    size_diffs = check_sizes(font_file_1, font_file_2)
    map_1[MARK_KERN_NAME] = gpos_1
    map_2[MARK_KERN_NAME] = gpos_2
    if len(gdef_1):
        map_1[LIG_CARET_NAME] = gdef_1
    if len(gdef_2):
        map_2[LIG_CARET_NAME] = gdef_2
    
    # Use generic tool names as JSON keys.
    result = {TOOL_1_NAME: map_1, TOOL_2_NAME: map_2}
    if len(size_diffs) > 0:
        result["sizes"] = size_diffs

    return result


def print_output(
    build_dir: Path,
    output: dict[str, dict[str, Any]],
    tool_1_name: str,
    tool_2_name: str
):
    map_1 = output[TOOL_1_NAME]
    map_2 = output[TOOL_2_NAME]
    print("COMPARISON")
    t1 = set(map_1.keys())
    t2 = set(map_2.keys())
    if t1 != t2:
        if t1 - t2:
            tags = ", ".join(f"'{t}'" for t in sorted(t1 - t2))
            print(f"  Only {tool_1_name} produced {tags}")

        if t2 - t1:
            tags = ", ".join(f"'{t}'" for t in sorted(t2 - t1))
            print(f"  Only {tool_2_name} produced {tags}")

    for tag in sorted(t1 & t2):
        t1s = map_1[tag]
        t2s = map_2[tag]
        if t1s == t2s:
            print(f"  Identical '{tag}'")
        else:
            difference = diff_ratio(t1s, t2s)
            p1 = build_dir / path_for_output_item(tag, tool_1_name)
            p2 = build_dir / path_for_output_item(tag, tool_2_name)
            print(f"  DIFF '{tag}', {p1} {p2} ({difference:.3%})")
    if output.get("sizes"):
        print("SIZE DIFFERENCES")
    for tag, diff in output.get("sizes", {}).items():
        print(f"SIZE DIFFERENCE: '{tag}': {diff}B")


def jsonify_output(
    output: dict[str, dict[str, Any]],
):
    map_1 = output[TOOL_1_NAME]
    map_2 = output[TOOL_2_NAME]
    sizes = output.get("sizes", {})
    all_tags = set(map_1.keys()) | set(map_2.keys())
    out = dict()
    same_lines = 0
    different_lines = 0
    for tag in all_tags:
        if tag not in map_1:
            different_lines += len(map_2[tag])
            out[tag] = TOOL_2_NAME
        elif tag not in map_2:
            different_lines += len(map_1[tag])
            out[tag] = TOOL_1_NAME
        else:
            s1 = map_1[tag]
            s2 = map_2[tag]
            if s1 != s2:
                ratio = diff_ratio(s1, s2)
                n_lines = max(len(s1), len(s2))
                same_lines += int(n_lines * ratio)
                different_lines += int(n_lines * (1 - ratio))
                out[tag] = ratio
            else:
                same_lines += len(s1)

    # then also add in size differences, if any
    for tag, size_diff in sizes.items():
        out[f"sizeof({tag})"] = size_diff
        # hacky: we don't want to be perfect if we have a size diff,
        # so let's pretend that whatever our size diff is, it corresponds
        # to some fictional table 100 lines liong
        different_lines += 100

    overall_diff_ratio = same_lines / (same_lines + different_lines)
    out["total"] = overall_diff_ratio
    return {"success": out}


def print_json(output):
    as_json = json.dumps(output, indent=2, sort_keys=True)
    print(as_json)


# given the ttx for a font, return a map of tags -> xml text for each root table.
# also writes the xml to individual files
def extract_comparables(font_xml, build_dir: Path, compiler: str) -> dict[str, str]:
    comparables = dict()
    tables = {e.tag: e for e in font_xml.getroot()}
    for tag in sorted(e.tag for e in font_xml.getroot()):
        table_str = to_xml_string(tables[tag])
        path = build_dir / f"{compiler}.{tag}.ttx"
        path.write_bytes(table_str)
        comparables[tag] = table_str

    return comparables


# the line-wise ratio of difference, i.e. the fraction of lines that are the same
def diff_ratio(text1: str, text2: str) -> float:
    lines1 = text1.splitlines()
    lines2 = text2.splitlines()
    m = SequenceMatcher(None, lines1, lines2)
    return m.quick_ratio()


def path_for_output_item(tag_or_normalizer_name: str, compiler: str) -> str:
    if tag_or_normalizer_name == MARK_KERN_NAME:
        return f"{compiler}.markkern.txt"
    else:
        return f"{compiler}.{tag_or_normalizer_name}.ttx"


# log or print as json any compilation failures (and exit if there were any)
def report_errors_and_exit_if_there_were_any(errors: dict):
    if len(errors) == 0:
        return
    for error in errors.values():
        cmd = error["command"]
        stderr = error["stderr"]
        eprint(f"command '{cmd}' failed: '{stderr}'")

    if FLAGS.json:
        print_json({"error": errors})
    sys.exit(2)


# for reproducing crater results we have a syntax that lets you specify a repo
# url as the source. in this scheme we pass the path to the particular source
# (relative the repo root) as a url fragment
def resolve_source(source: str, cache_dir: Path) -> Path:
    if source.startswith("git@") or source.startswith("https://"):
        source_url = urlparse(source)
        repo_path = source_url.fragment
        org_name = source_url.path.split("/")[-2]
        repo_name = source_url.path.split("/")[-1]
        sha = source_url.query
        local_repo = (
            cache_dir / org_name / repo_name
        ).resolve()
        if not local_repo.parent.is_dir():
            local_repo.parent.mkdir(parents=True)
        if not local_repo.is_dir():
            cmd = ("git", "clone", source_url._replace(fragment="", query="").geturl())
            print("Running", " ".join(cmd), "in", local_repo.parent)
            subprocess.run(cmd, cwd=local_repo.parent, check=True)
        else:
            print(f"Reusing existing {local_repo}")

        if len(sha) > 0:
            log_and_run(("git", "checkout", sha), cwd=local_repo, check=True)
        source = local_repo / repo_path
    else:
        source = Path(source)
    if not source.exists():
        sys.exit(f"No such source: {source}")
    return source


def delete_things_we_must_rebuild(
    rebuild: str, 
    tool_1_name: str, 
    font_file_1: Path, 
    tool_2_name: str, 
    font_file_2: Path
):
    # Replace generic rebuild flag with specific tool name.
    if rebuild == TOOL_1_NAME:
        rebuild = tool_1_name
    elif rebuild == TOOL_2_NAME:
        rebuild = tool_2_name

    for tool_name, font_file in [(tool_1_name, font_file_1), (tool_2_name, font_file_2)]:
        must_rebuild = rebuild in [tool_name, "both"]
        if must_rebuild:
            for path in [
                font_file,
                font_file.with_suffix(".ttx"),
                font_file.with_suffix(".markkern.txt"),
                font_file.with_suffix(".ligcaret.txt"),
            ]:
                if path.exists():
                    os.remove(path)


# returns the path to the compiled binary
def build_crate(manifest_path: Path):
    cmd = ["cargo", "build", "--release", "--manifest-path", str(manifest_path)]
    log_and_run(cmd, cwd=None, check=True)


def get_crate_path(cli_arg: Optional[str], root_dir: Path, crate_name: str) -> Path:
    if cli_arg:
        return Path(cli_arg)

    manifest_path = root_dir / crate_name / "Cargo.toml"
    bin_path = root_dir / "target" / "release" / crate_name
    build_crate(manifest_path)
    return bin_path


#===============================================================================
# Tool definitions
#===============================================================================


@dataclass
class Tool(ABC):
    source: Path

    # Subclasses should return their specific tool type.
    @property
    @abstractmethod
    def type(self) -> ToolType:
        pass

    # Subclasses may override the tool name, e. g. by appending a version.
    @property
    def name(self) -> str:
        return self.type

    # Subclasses may override the font file extension.
    @property
    def font_file_extension(self) -> str:
        return "ttf"

    # Subclasses should return their specific build action as a closure.
    @abstractmethod
    def build_action(self, build_dir: Path, font_file_name: str = None) -> Callable[[], None]:
        pass

    # Central method for building and exception handling (internal).
    def _build(self, build_action: Callable[[], None]) -> Optional[dict]:
        try:
            build_action()
        except BuildFail as e:
            return {
                "command": " ".join(e.command),
                "stderr": e.msg[-MAX_ERR_LEN:],
            }
        
        return None
    
    # Call this method to generate the specific build action and start a build.
    def run(self, build_dir: Path, font_file_name: str = None) -> Optional[dict]:
        action = self.build_action(build_dir, font_file_name)
        return self._build(action)
        

@dataclass
class FontcTool(Tool):
    root: Path
    fontc_path: str = None

    _fontc_bin: Path = field(init=False, repr=False)

    def __post_init__(self):
        self._fontc_bin = get_crate_path(self.fontc_path, self.root, FONTC_NAME)
        assert self._fontc_bin.is_file(), f"fontc path '{self._fontc_bin}' does not exist"

    # Created once, read-only.
    @property
    def fontc_bin(self):
        return self._fontc_bin


@dataclass(unsafe_hash=True)
class StandaloneFontcTool(FontcTool):

    @property
    def type(self) -> ToolType:
        return ToolType.FONTC

    def build_action(self, build_dir: Path, font_file_name: str = None) -> Callable[[], None]:
        def action():
            build_fontc(self.source, self.fontc_bin, build_dir, font_file_name)
        return action


@dataclass(unsafe_hash=True)
class GfToolsFontcTool(FontcTool):

    @property
    def type(self) -> ToolType:
        return ToolType.FONTC_GFTOOLS

    def build_action(self, build_dir: Path, font_file_name: str = None) -> Callable[[], None]:
        def action():
            run_gftools(self.source, FLAGS.config, build_dir, font_file_name, self.fontc_bin)
        return action


@dataclass(unsafe_hash=True)
class StandaloneFontmakeTool(Tool):

    @property
    def type(self) -> ToolType:
        return ToolType.FONTMAKE

    def build_action(self, build_dir: Path, font_file_name: str = None) -> Callable[[], None]:
        def action():
            build_fontmake(self.source, build_dir, font_file_name)
        return action


@dataclass(unsafe_hash=True)
class GfToolsFontmakeTool(Tool):

    @property
    def type(self) -> ToolType:
        return ToolType.FONTMAKE_GFTOOLS

    def build_action(self, build_dir: Path, font_file_name: str = None) -> Callable[[], None]:
        def action():
            run_gftools(self.source, FLAGS.config, build_dir, font_file_name)
        return action


@dataclass(unsafe_hash=True)
class GlyphsAppTool(Tool):
    # On initialization, set either the bundle path or the major version.
    bundle_path: str = None
    major_version: int = None

    # Created once, internal.
    _glyphsapp_proxy: NSDistantObject = field(init=False, repr=False)
    
    _version: str = None
    _build_number: str = None

    def __post_init__(self):
        if self.bundle_path is not None and self.major_version is None:
            self._glyphsapp_proxy, self._version, self._build_number = application_at_path(self.bundle_path)
            if self._glyphsapp_proxy is None:
                sys.exit(f"No JSTalk connection to Glyphs app at {self.bundle_path}")

        elif self.bundle_path is None and self.major_version is not None:
            self._glyphsapp_proxy, self._version, self._build_number = application_with_version(self.major_version)
            if self._glyphsapp_proxy is None:
                sys.exit(f"No JSTalk connection to Glyphs {self.major_version} app")
        
        else:
            sys.exit("Must specify either bundle path or major version for Glyphs app")

    @property
    def type(self) -> ToolType:
        return ToolType.GLYPHSAPP

    @property
    def name(self) -> str:
        underscored_version = self._version.replace(".", "_")
        return f"{self.type}_{underscored_version}_{self._build_number}"

    @property
    def font_file_extension(self) -> str:
        return "otf"

    def build_action(self, build_dir: Path, font_file_name: str = None) -> Callable[[], None]:
        should_terminate = self.bundle_path is not None and self.major_version is None
        def action():
            exportFirstInstance(self._glyphsapp_proxy, self.source, build_dir, font_file_name, should_terminate)
            self._glyphsapp_proxy = None
        return action


#===============================================================================
# Main method
#===============================================================================


def main(argv):
    if len(argv) != 2:
        sys.exit("Only one argument, a source file, is expected. Pass the `--help` flag to display usage information and available options.")

    cache_dir = Path(FLAGS.cache_path).expanduser().resolve()
    source = resolve_source(argv[1], cache_dir).resolve()

    # Configure dependencies.
    root = Path(".").resolve()
    if not (root / "fontc" / "Cargo.toml").is_file():
        sys.exit(
            "This script must be run from the root of the fontc repository; "
            "could not find 'fontc/Cargo.toml'."
        )

    if shutil.which(FONTMAKE_NAME) is None:
        sys.exit("No fontmake")
    if shutil.which(TTX_NAME) is None:
        sys.exit("No ttx")

    otl_bin = get_crate_path(FLAGS.normalizer_path, root, "otl-normalizer")
    assert otl_bin.is_file(), f"normalizer path '{otl_bin}' does not exist"

    # Configure output directory.
    out_dir = root / "build"
    if FLAGS.outdir is not None:
        out_dir = Path(FLAGS.outdir).expanduser().resolve()
        assert out_dir.exists(), f"output directory {out_dir} does not exist"

    # Configure tools.
    tool_1_type = FLAGS.tool_1_type
    tool_2_type = FLAGS.tool_2_type
    if tool_1_type is None or tool_2_type is None:
        sys.exit("Must specify two tools")

    # If any of the tools are managed by GFTools, we need to have a config file.
    gftools_tool_types = (ToolType.FONTC_GFTOOLS, ToolType.FONTMAKE_GFTOOLS)
    if tool_1_type in gftools_tool_types or tool_2_type in gftools_tool_types:
        if FLAGS.config is None:
            sys.exit("Must specify a config file for GFTools")

    # If Glyphs app bundle paths are not set, use default registered names.
    # This is intended for launching running apps, e. g. when debugging.
    # Please note that in this case, the Glyphs app instances are not terminated.
    # This conflicts with `fontc_crater` builds, which expect to be able
    # to launch multiple instance of the same Glyphs app build and thus
    # require the instances to be terminated after building.
    tool_1_glyphs_version = None
    tool_2_glyphs_version = None
    if tool_1_type == ToolType.GLYPHSAPP and FLAGS.tool_1_path is None:
        tool_1_glyphs_version = 3
    if tool_2_type == ToolType.GLYPHSAPP and FLAGS.tool_2_path is None:
        tool_2_glyphs_version = 4

    # Currently, having two tools of the same type is supported for Glyphs app
    # instances only. These must have at least different build numbers.
    if tool_1_type == tool_2_type:
        if tool_1_type != ToolType.GLYPHSAPP:
            sys.exit("Must specify two different tools")

        # Both tools are Glyphs apps.
        # Test only if both paths are set.
        if FLAGS.tool_1_path is not None and FLAGS.tool_2_path is not None:
            version_1, build_number_1 = app_bundle_version(FLAGS.tool_1_path)
            version_2, build_number_2 = app_bundle_version(FLAGS.tool_2_path)
            if version_1 == version_2 and build_number_1 == build_number_2:
                sys.exit("Must specify two different Glyphs app builds")

    tool_1 = None;
    if tool_1_type == ToolType.FONTC:
        tool_1 = StandaloneFontcTool(source, root, FLAGS.tool_1_path)
    elif tool_1_type == ToolType.FONTMAKE:
        tool_1 = StandaloneFontmakeTool(source)
    elif tool_1_type == ToolType.FONTC_GFTOOLS:
        tool_1 = GfToolsFontcTool(source, root, FLAGS.tool_1_path)
    elif tool_1_type == ToolType.FONTMAKE_GFTOOLS:
        tool_1 = GfToolsFontmakeTool(source)
    elif tool_1_type == ToolType.GLYPHSAPP:
        tool_1 = GlyphsAppTool(source, FLAGS.tool_1_path, tool_1_glyphs_version)

    tool_2 = None;
    if tool_2_type == ToolType.FONTC:
        tool_2 = StandaloneFontcTool(source, root, FLAGS.tool_2_path)
    elif tool_2_type == ToolType.FONTMAKE:
        tool_2 = StandaloneFontmakeTool(source)
    elif tool_2_type == ToolType.FONTC_GFTOOLS:
        tool_2 = GfToolsFontcTool(source, root, FLAGS.tool_2_path)
    elif tool_2_type == ToolType.FONTMAKE_GFTOOLS:
        tool_2 = GfToolsFontmakeTool(source)
    elif tool_2_type == ToolType.GLYPHSAPP:
        tool_2 = GlyphsAppTool(source, FLAGS.tool_2_path, tool_2_glyphs_version)

    if tool_1 is None or tool_2 is None:
        sys.exit("Failed to configure one or both tools")

    # Concrete tool names are used for file names and in log messages.
    tool_1_name = tool_1.name
    tool_2_name = tool_2.name

    build_dir = out_dir / f"{tool_1_name}_{tool_2_name}"
    build_dir.mkdir(parents=True, exist_ok=True)
    eprint(f"Comparing {tool_1_name} and {tool_2_name} in {build_dir}")

    font_file_name_1 = f"{tool_1_name}.{tool_1.font_file_extension}"
    font_file_name_2 = f"{tool_2_name}.{tool_2.font_file_extension}"
    font_file_1 = build_dir / font_file_name_1
    font_file_2 = build_dir / font_file_name_2

    # We delete all resources that we have to rebuild. The rest of the script
    # will assume it can reuse anything that still exists.
    delete_things_we_must_rebuild(
        FLAGS.rebuild,
        tool_1_name,
        font_file_1,
        tool_2_name,
        font_file_2
    )

    failures = {}

    failure_1 = tool_1.run(build_dir, font_file_name_1)
    failure_2 = tool_2.run(build_dir, font_file_name_2)
    
    if failure_1 is not None:
        failures[TOOL_1_NAME] = failure_1
    if failure_2 is not None:
        failures[TOOL_2_NAME] = failure_2

    report_errors_and_exit_if_there_were_any(failures)

    # if compilation completed, these exist
    assert font_file_1.is_file(), font_file_1
    assert font_file_2.is_file(), font_file_2

    output = generate_output(
        build_dir,
        otl_bin,
        tool_1_type,
        tool_1_name,
        font_file_1,
        tool_2_type,
        tool_2_name,
        font_file_2
    )

    diffs = False
    if output[TOOL_1_NAME] == output[TOOL_2_NAME]:
        eprint("output is identical")
    else:
        diffs = True
        if not FLAGS.json:
            print_output(build_dir, output, tool_1_name, tool_2_name)
        else:
            output = jsonify_output(output)
            print_json(output)

    sys.exit(diffs * 2)  # 0 or 2


if __name__ == "__main__":
    app.run(main)<|MERGE_RESOLUTION|>--- conflicted
+++ resolved
@@ -1425,18 +1425,14 @@
         # for earlier steps)
         normalize_name_ids(ttx)
 
-<<<<<<< HEAD
+    # Normalize glyf contour order but only when contours are identical
+    tool_1_point_orders, tool_2_point_orders = normalize_glyf_contours(tool_1, tool_2)
+    normalize_gvar_contours(tool_1, tool_1_point_orders)
+    normalize_gvar_contours(tool_2, tool_2_point_orders)
+
     allow_fontc_only_variations_postscript_prefix(
         tool_1, tool_2
     )
-=======
-    # Normalize glyf contour order but only when contours are identical
-    fontc_point_orders, fontmake_point_orders = normalize_glyf_contours(fontc, fontmake)
-    normalize_gvar_contours(fontc, fontc_point_orders)
-    normalize_gvar_contours(fontmake, fontmake_point_orders)
-
-    allow_fontc_only_variations_postscript_prefix(fontc, fontmake)
->>>>>>> 8f60762f
 
     allow_some_off_by_ones(
         tool_1, tool_2, "glyf/TTGlyph", "name", "/contour/pt"
