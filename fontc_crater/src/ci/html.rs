--- conflicted
+++ resolved
@@ -586,101 +586,17 @@
     let new_tool_name = tool_name(mode, true);
     let old_tool_name = tool_name(mode, false);
 
-<<<<<<< HEAD
-    let new_tool = (current_new_tool.len() - current_both.len() > 0)
-        .then(|| {
-            make_error_report_group(
-                new_tool_name.as_str(),
-                "new-tool",
-                current_new_tool
-                    .keys()
-                    .copied()
-                    .filter(|k| !current_both.contains(k))
-                    .map(|k| (k, !prev_new_tool.contains_key(k))),
-                |path| {
-                    current_new_tool
-                        .get(path)
-                        .copied()
-                        .map(format_compiler_error)
-                        .unwrap_or_default()
-                },
-                sources,
-            )
-        })
-        .unwrap_or_default();
-
-    let old_tool = (current_old_tool.len() - current_both.len() > 0)
-        .then(|| {
-            make_error_report_group(
-                old_tool_name.as_str(),
-                "old-tool",
-                current_old_tool
-                    .keys()
-                    .copied()
-                    .filter(|k| (!current_both.contains(k)))
-                    .map(|k| (k, !prev_old_tool.contains_key(k))),
-                |path| {
-                    current_old_tool
-                        .get(path)
-                        .copied()
-                        .map(format_compiler_error)
-                        .unwrap_or_default()
-                },
-                sources,
-            )
-        })
-        .unwrap_or_default();
-    let both = (!current_both.is_empty())
-        .then(|| {
-            make_error_report_group(
-                "both",
-                "both",
-                current_both
-                    .iter()
-                    .copied()
-                    .map(|k| (k, !prev_both.contains(k))),
-                |path| {
-                    let new_tool_err = current_new_tool
-                        .get(path)
-                        .copied()
-                        .map(format_compiler_error)
-                        .unwrap_or_default();
-                    let old_tool_err = current_old_tool
-                        .get(path)
-                        .copied()
-                        .map(format_compiler_error)
-                        .unwrap_or_default();
-
-                    html! {
-                        .h5 { (new_tool_name) }
-                        (new_tool_err)
-                        .h5 { (old_tool_name) }
-                        (old_tool_err)
-                    }
-                },
-                sources,
-            )
-        })
-        .unwrap_or_default();
-
-    let other = (!current_other.is_empty())
-        .then(|| {
-            make_error_report_group(
-                "other",
-                "other",
-                current_other
-                    .keys()
-=======
-    let fontc = if current_fontc.len() - current_both.len() > 0 {
+    let new_tool = if current_new_tool.len() - current_both.len() > 0 {
         make_error_report_group(
-            "fontc",
-            current_fontc
+            new_tool_name.as_str(),
+            "new-tool",
+            current_new_tool
                 .keys()
                 .copied()
                 .filter(|k| !current_both.contains(k))
-                .map(|k| (k, !prev_fontc.contains_key(k))),
+                .map(|k| (k, !prev_new_tool.contains_key(k))),
             |path| {
-                current_fontc
+                current_new_tool
                     .get(path)
                     .copied()
                     .map(format_compiler_error)
@@ -692,16 +608,17 @@
         Default::default()
     };
 
-    let fontmake = if current_fontmake.len() - current_both.len() > 0 {
+    let old_tool = if current_old_tool.len() - current_both.len() > 0 {
         make_error_report_group(
-            "fontmake",
-            current_fontmake
+            old_tool_name.as_str(),
+            "old-tool",
+            current_old_tool
                 .keys()
                 .copied()
                 .filter(|k| (!current_both.contains(k)))
-                .map(|k| (k, !prev_fontmake.contains_key(k))),
+                .map(|k| (k, !prev_old_tool.contains_key(k))),
             |path| {
-                current_fontmake
+                current_old_tool
                     .get(path)
                     .copied()
                     .map(format_compiler_error)
@@ -716,28 +633,28 @@
     let both = if !current_both.is_empty() {
         make_error_report_group(
             "both",
+            "both",
             current_both
                 .iter()
                 .copied()
                 .map(|k| (k, !prev_both.contains(k))),
             |path| {
-                let fontc_err = current_fontc
+                    let new_tool_err = current_new_tool
+                        .get(path)
+                    .copied()
+                    .map(format_compiler_error)
+                    .unwrap_or_default();
+                let old_tool_err = current_old_tool
                     .get(path)
                     .copied()
                     .map(format_compiler_error)
                     .unwrap_or_default();
-                let fontmake_err = current_fontmake
-                    .get(path)
->>>>>>> 637b9da6
-                    .copied()
-                    .map(format_compiler_error)
-                    .unwrap_or_default();
 
                 html! {
-                    .h5 { "fontc" }
-                    (fontc_err)
-                    .h5 { "fontmake" }
-                    (fontmake_err)
+                    .h5 { (new_tool_name) }
+                    (new_tool_err)
+                    .h5 { (old_tool_name) }
+                    (old_tool_err)
                 }
             },
             sources,
@@ -748,6 +665,7 @@
 
     let other = if !current_other.is_empty() {
         make_error_report_group(
+            "other",
             "other",
             current_other
                 .keys()
