--- conflicted
+++ resolved
@@ -297,18 +297,6 @@
                 log::warn!("missing source '{}'", src_path.display());
                 continue;
             }
-<<<<<<< HEAD
-            let src_path = src_path
-                .strip_prefix(cache_dir)
-                .expect("source is always in cache dir");
-            result.targets.extend(targets_for_source(
-                repo,
-                src_path,
-                relative_config_path,
-                &config,
-                mode
-            ))
-=======
             let default = Target::new(
                 &repo_dir,
                 repo.git_rev(),
@@ -320,7 +308,6 @@
                 .then(|| default.to_gftools_target());
             result.targets.push(default);
             result.targets.extend(gftools);
->>>>>>> 9ee3e149
         }
     }
 
@@ -342,61 +329,6 @@
     });
 }
 
-<<<<<<< HEAD
-fn targets_for_source(
-    source: &FontSource,
-    src_path: &Path,
-    config_path: &Path,
-    config: &Config,
-    mode: RunMode
-) -> Vec<Target> {
-    let sha = source.git_rev();
-
-    // `GlyphsApp` builds are mutually exclusive with the others.
-    let in_glyphs_app_mode = mode == RunMode::GlyphsApp;
-    let mut targets = Vec::with_capacity(if in_glyphs_app_mode { 1 } else { 2 });
-
-    if in_glyphs_app_mode {
-        if should_build_in_glyphs_app_mode(src_path) {
-            match Target::new(
-                src_path.to_owned(),
-                config_path.to_owned(),
-                sha.to_owned(),
-                BuildType::GlyphsApp,
-            ) {
-                Ok(t)  => targets.push(t),
-                Err(e) => log::warn!("failed to generate `GlyphsApp` target: {e}"),
-            }
-        }
-    } else {
-        match Target::new(
-            src_path.to_owned(),
-            config_path.to_owned(),
-            sha.to_owned(),
-            BuildType::Default,
-        ) {
-            Ok(t)  => targets.push(t),
-            Err(e) => log::warn!("failed to generate `Default` target: {e}"),
-        }
-    
-        if should_build_in_gftools_mode(src_path, config) {
-            match Target::new(
-                src_path.to_owned(),
-                config_path.to_owned(),
-                sha.to_owned(),
-                BuildType::GfTools,
-            ) {
-                Ok(t)  => targets.push(t),
-                Err(e) => log::warn!("failed to generate `GfTools` target: {e}"),
-            }
-        }
-    }
-
-    targets
-}
-
-=======
->>>>>>> 9ee3e149
 fn should_build_in_gftools_mode(src_path: &Path, config: &Config) -> bool {
     let file_stem = src_path
         .file_stem()
