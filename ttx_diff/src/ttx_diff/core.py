#!/usr/bin/env python3
"""Helper for comparing `fontc` (Rust) vs `fontmake` (Python) or Glyphs 3 vs
Glyphs 4 binaries.

Turns each into `ttx`, eliminates expected sources of difference and prints
a brief summary of the result.

`fontmake` should be installed in an active virtual environment. The easiest
way to do this is probably with `pyenv` and its `pyenv-virtualenv` plugin (see
https://github.com/pyenv/pyenv-virtualenv).

Usage:
    # Rebuild with `fontc` and `fontmake` and compare.
    python resources/scripts/ttx_diff.py --tool_1_type fontc --tool_2_type fontmake ../OswaldFont/sources/Oswald.glyphs

    # Rebuild the `fontc` copy, reuse the prior `fontmake` copy (if present),
    # and compare. Useful if you are making changes to `fontc` meant to narrow
    # the diff.
    python resources/scripts/ttx_diff.py --tool_1_type fontc --tool_2_type fontmake --rebuild fontc ../OswaldFont/sources/Oswald.glyphs

    # Rebuild with `fontc` and `fontmake` (managed by `gftools`) and compare.
    # This requires a config file.
    python resources/scripts/ttx_diff.py --tool_1_type fontc_gftools --tool_2_type fontmake_gftools --config ../OswaldFont/sources/config.yaml ../OswaldFont/sources/Oswald.glyphs

    # Rebuild with Glyphs 3 and Glyphs 4 and compare. The paths to the app
    # bundles have to be specified (see below for an exception to this).
    python resources/scripts/ttx_diff.py --tool_1_type glyphsapp --tool_1_path '/Applications/Glyphs 3.3.1 (3343).app' --tool_2_type glyphsapp --tool_2_path '/Applications/Glyphs 4.0a (3837).app' ../OswaldFont/sources/Oswald.glyphs

    # For debugging of Glyphs app only: Rebuild with Glyphs 3 and Glyphs 4 and compare.
    # If tool path 1 is missing, tool 1 is automatically set to Glyphs 3, and likewise
    # tool 2 to Glyphs 4. Running instances are opened if possible.
    # The instances are _not_ terminated after the builds. Please note that this conflicts
    # with `fontc_crater` builds, which expect to be able to launch multiple instances
    # of the same Glyphs app build and thus require the instances to be terminated.
    python resources/scripts/ttx_diff.py --tool_1_type glyphsapp --tool_2_type glyphsapp ../OswaldFont/sources/Oswald.glyphs

    # Rebuild with precompiled `fontc` binary and Glyphs 4 and compare.
    python resources/scripts/ttx_diff.py --tool_1_type fontc --tool_1_path ~/fontc/target/release/fontc --tool_2_type glyphsapp --tool_2_path '/Applications/Glyphs 4.0a (3837).app' ../OswaldFont/sources/Oswald.glyphs

    # compare two precompiled fonts directly (no compilation from source)
    python resources/scripts/ttx_diff.py --fontc_font path/to/fontc.ttf --fontmake_font path/to/fontmake.ttf

JSON:
    If the `--json` flag is passed, this tool will output JSON.

    If both compilers ran successfully, this dictionary will have a single key,
    "success", which will contain a dictionary, where keys are the tags of tables
    (or another identifier) and the value is either a float representing the
    'difference ratio' (where 1.0 means identical and 0.0 means maximally
    dissimilar) or, if only one compiler produced that table, the name of that
    compiler as a string ("fontc", "glyphsapp_4" etc.).
    For example, when run in `default` or `gftools` modes, the output
    `{"success": { "GPOS": 0.99, "vmxt": "fontmake" }}` means that the "GPOS"
    table was 99%% similar, and only `fontmake` produced the "vmtx" table (and
    all other tables were identical).

    If one or both of the compilers fail to exit successfully, we will return a
    dictionary with the single key, "error", where the payload is a dictionary
    where keys are the name of the compiler that failed, and the body is a
    dictionary with "command" and "stderr" fields, where the "command" field
    is the command that was used to run that compiler.

Caching:
    It is possible to specify a custom cache directory for the font
    repositories. This is especially useful when a custom cache location is used
    for `fontc_crater`, as the same cache can be shared.
"""

import json
import os
import plistlib
import shutil
import subprocess
import sys
import time
import uuid
from abc import ABC, abstractmethod
from collections import defaultdict
from contextlib import contextmanager
from dataclasses import dataclass, field
from enum import StrEnum
from functools import cache
from pathlib import Path
from tempfile import NamedTemporaryFile
from typing import Any, Callable, Dict, Generator, List, Optional, Sequence
from urllib.parse import urlparse

import yaml
from absl import flags
from cdifflib import CSequenceMatcher as SequenceMatcher
from fontTools.designspaceLib import DesignSpaceDocument
from fontTools.misc.fixedTools import otRound
from fontTools.ttLib import TTFont
from fontTools.varLib.iup import iup_delta
from Foundation import NSURL, NSConnection, NSDistantObject
from glyphsLib import GSFont
from lxml import etree


# Since `absl` flags do not support overriding the generated flag names, the
# string values should match the lowercase versions of the constants (i. e.
# include the same underscores).
#
# Note:  This is currently a flat list like the `ToolTypeCli` enum in
# `fontc_crater/src/args.rs`. It does not separate the concepts of tool type,
# tool management and tool instance.
class ToolType(StrEnum):
    # Standalone versions
    FONTC = "fontc"
    FONTMAKE = "fontmake"

    # Managed by GFTools
    FONTC_GFTOOLS = "fontc_gftools"
    FONTMAKE_GFTOOLS = "fontmake_gftools"

    GLYPHSAPP = "glyphsapp"


FONTC_NAME = "fontc"
FONTMAKE_NAME = "fontmake"
TOOL_1_NAME = "tool_1"
TOOL_2_NAME = "tool_2"
TTX_NAME = "ttx"

FLAGS = flags.FLAGS

# used instead of a tag for the normalized mark/kern output
MARK_KERN_NAME = "(mark/kern)"

LIG_CARET_NAME = "ligcaret"

# maximum chars of stderr to include when reporting errors; prevents
# too much bloat when run in CI
MAX_ERR_LEN = 1000

# fontc and fontmake's builds may be off by a second or two in the
# head.created/modified; setting this makes them the same
if "SOURCE_DATE_EPOCH" not in os.environ:
    os.environ["SOURCE_DATE_EPOCH"] = str(int(time.time()))


# print to stderr
def eprint(*objects):
    print(*objects, file=sys.stderr)


flags.DEFINE_enum_class(
    "tool_1_type",
    default=None,
    enum_class=ToolType,
    help="Choose the type of the first tool which should be used to build fonts to compare. Note that as of 2023-05-21, we still set flags for `fontmake` to match `fontc` behavior.",
)
flags.DEFINE_string(
    "tool_1_path",
    default=None,
    help="For `fontc`: Optional path to precompiled `fontc` binary to be used as tool 1.\nFor `glyphsapp`: Required path to the application bundle of the specific Glyphs app version to be used as tool 1.\nPlease note that if a different instance of the Glyphs app with the same major version is already running, that version may be used instead.",
)
flags.DEFINE_enum_class(
    "tool_2_type",
    default=None,
    enum_class=ToolType,
    help="Choose the type of the second tool which should be used to build fonts to compare. Note that as of 2023-05-21, we still set flags for `fontmake` to match `fontc` behavior.",
)
flags.DEFINE_string(
    "tool_2_path",
    default=None,
    help="For `fontc`: Optional path to precompiled `fontc` binary to be used as tool 2.\nFor `glyphsapp`: Required path to the application bundle of the specific Glyphs app version to be used as tool 2.\nPlease note that if a different instance of the Glyphs app with the same major version is already running, that version may be used instead.",
)
flags.DEFINE_string(
    "config",
    default=None,
    help="`config.yaml` to be passed to `gftools` when using a tool managed by `gftools`",
)
flags.DEFINE_string(
    "normalizer_path",
    default=None,
    help="Optional path to precompiled `otl-normalizer` binary",
)
flags.DEFINE_string(
    "cache_path",
    default="~/.fontc_crater_cache",
    help="Optional path to custom cache location for font repositories.",
)
flags.DEFINE_enum(
    "rebuild",
    default="both",
    enum_values=["both", TOOL_1_NAME, TOOL_2_NAME, "none"],
    help="Which compilers to rebuild with if the output appears to already exist. `none` is handy when playing with `ttx_diff.py` itself.",
)
flags.DEFINE_float(
    "off_by_one_budget",
    default=0.1,
    help="The percentage of point (glyf) or delta (gvar) values allowed to differ by one without counting as a diff.",
)
flags.DEFINE_bool(
    "json", default=False, help="Print results in machine-readable JSON format."
)
flags.DEFINE_string("outdir", default=None, help="Directory to store generated files.")
flags.DEFINE_bool(
    "production_names",
    default=True,
    help="Rename glyphs to AGL-compliant names (uniXXXX, etc.) suitable for production. Disable to see the original glyph names.",
)

# fontmake - and so gftools' - static builds perform overlaps removal, but fontc
# can't do that yet, and so we default to disabling the filter to make the diff
# less noisy.
# TODO: Change the default if/when fontc gains the ability to remove overlaps.
# https://github.com/googlefonts/fontc/issues/975
flags.DEFINE_bool(
    "keep_overlaps",
    default=True,
    help="Keep overlaps when building static fonts. Disable to compare with simplified outlines.",
)
flags.DEFINE_bool(
    "keep_direction", False, "Preserve contour winding direction from source."
)
flags.DEFINE_string(
    "fontc_font",
    default=None,
    help="Optional path to precompiled fontc font. Must be used with --fontmake_font.",
)
flags.DEFINE_string(
    "fontmake_font",
    default=None,
    help="Optional path to precompiled fontmake font. Must be used with --fontc_font.",
)


def to_xml_string(e) -> str:
    xml = etree.tostring(e)
    # some table diffs were mismatched because of inconsistency in ending newline
    xml = xml.strip()
    return xml


@cache
def home_str() -> str:
    return str(Path("~").expanduser())


def rel_user(fragment: Any) -> str:
    """If an absolute path is in the home directory convert to ~ form for display.

    Makes cli output closer to what you'd actually type, e.g. ~/something
    Instead of /usr/blah/blah/blah/something"""
    fragment = str(fragment)
    home = home_str()
    if fragment.startswith(home):
        fragment = "~" + fragment[len(home) :]
    return fragment


# ===============================================================================
# Running commands
# ===============================================================================


# execute a command after logging it to stderr.
# All additional kwargs are passed to subprocess.run
def log_and_run(cmd: Sequence, cwd=None, **kwargs):
    # Convert to ~ format because it's annoying to see really long usr paths
    log_cmd = " ".join(rel_user(c) for c in cmd)
    if cwd is not None:
        eprint(f"  (cd {rel_user(cwd)} && {log_cmd})")
    else:
        eprint(f"  ({log_cmd})")
    return subprocess.run(
        cmd,
        text=True,
        cwd=cwd,
        capture_output=True,
        **kwargs,
    )


def run_ttx(font_file: Path):
    ttx_file = font_file.with_suffix(".ttx")
    # if this exists we're allowed to reuse it
    if ttx_file.is_file():
        eprint(f"reusing {rel_user(ttx_file)}")
        return ttx_file

    cmd = [
        TTX_NAME,
        "-o",
        ttx_file.name,
        font_file.name,
    ]
    log_and_run(cmd, font_file.parent, check=True)
    return ttx_file


# generate a simple text repr for gpos for this font, with retry
def run_normalizer(normalizer_bin: Path, font_file: Path, table: str):
    if table == "gpos":
        out_path = font_file.with_suffix(".markkern.txt")
    elif table == "gdef":
        out_path = font_file.with_suffix(f".{LIG_CARET_NAME}.txt")
    else:
        raise ValueError(f"unknown table for normalizer: '{table}'")

    if out_path.exists():
        eprint(f"reusing {rel_user(out_path)}")
    NUM_RETRIES = 5
    for i in range(NUM_RETRIES + 1):
        try:
            return try_normalizer(normalizer_bin, font_file, out_path, table)
        except subprocess.CalledProcessError as e:
            time.sleep(0.1)
            if i >= NUM_RETRIES:
                raise e
            eprint(f"normalizer failed with code '{e.returncode}'', retrying")


# we had a bug where this would sometimes hang in mysterious ways, so we may
# call it multiple times if it fails
def try_normalizer(normalizer_bin: Path, font_file: Path, out_path: Path, table: str):
    NORMALIZER_TIMEOUT = 60 * 10  # ten minutes
    if not out_path.is_file():
        cmd = [
            normalizer_bin.absolute(),
            font_file.name,
            "-o",
            out_path.name,
            "--table",
            table,
        ]
        log_and_run(cmd, font_file.parent, check=True, timeout=NORMALIZER_TIMEOUT)
        # if we finished running and there's no file then there's no output:
        if not out_path.is_file():
            return ""
    with open(out_path) as f:
        return f.read()


# ===============================================================================
# Building fonts with `fontc` and `fontmake`
# ===============================================================================


class BuildFail(Exception):
    """An exception raised if a compiler fails."""

    def __init__(self, cmd: Sequence, msg: str):
        self.command = list(str(c) for c in cmd)
        self.msg = msg


# run a font compiler
def build(cmd: Sequence, build_dir: Optional[Path], **kwargs):
    output = log_and_run(cmd, build_dir, **kwargs)
    if output.returncode != 0:
        raise BuildFail(cmd, output.stderr or output.stdout)


# Standalone `fontc` (not managed by `gftools`)
def build_fontc(
    source: Path, fontc_bin_path: Path, build_dir: Path, font_file_name: str
):
    out_file = build_dir / font_file_name
    if out_file.exists():
        eprint(f"reusing {rel_user(out_file)}")
        return
    cmd = [
        fontc_bin_path,
        "--build-dir",
        ".",
        "-o",
        out_file.name,
        source,
        "--emit-debug",
    ]
    if FLAGS.keep_direction:
        cmd.append("--keep-direction")
    if not FLAGS.production_names:
        cmd.append("--no-production-names")
    build(cmd, build_dir)


# Standalone `fontmake` (not managed by `gftools`)
def build_fontmake(source: Path, build_dir: Path, font_file_name: str):
    out_file = build_dir / font_file_name
    if out_file.exists():
        eprint(f"reusing {rel_user(out_file)}")
        return
    variable = source_is_variable(source)
    buildtype = "variable"
    if not variable:
        buildtype = "ttf"
    cmd = [
        FONTMAKE_NAME,
        "-o",
        buildtype,
        "--output-path",
        out_file.name,
        "--drop-implied-oncurves",
        # helpful for troubleshooting
        "--debug-feature-file",
        "debug.fea",
    ]
    if FLAGS.keep_direction:
        cmd.append("--keep-direction")
    if not FLAGS.production_names:
        cmd.append("--no-production-names")
    if FLAGS.keep_overlaps and not variable:
        cmd.append("--keep-overlaps")
    cmd.append(str(source))

    build(cmd, build_dir)


@contextmanager
def modified_gftools_config(
    maybe_path_to_move_config: Optional[Path],
    cmdline: List[str],
    extra_args: Sequence[str],
) -> Generator[None, None, None]:
    """Modify the gftools config file to add extra arguments.

    A temporary config file is created with the extra args added to the
    `extraFontmakeArgs` key, and replaces the original config file in the
    command line arguments' list, which is modified in-place.
    The temporary file is deleted after the context manager exits.
    If the extra_args list is empty, the context manager does nothing.

    Args:
        cmdline: The command line arguments passed to gftools. This must include
            the path to a config.yaml file.
        extra_args: Extra arguments to add to the config file. Can be empty.
    """
    if extra_args:
        try:
            config_idx, config_path = next(
                (
                    (i, arg)
                    for i, arg in enumerate(cmdline)
                    if arg.endswith((".yaml", ".yml"))
                )
            )
        except StopIteration:
            raise ValueError(
                "No config file found in command line arguments. "
                "Please provide a config.yaml file."
            )

        with open(config_path, "r") as f:
            config = yaml.safe_load(f)

        config["extraFontmakeArgs"] = " ".join(
            config.get("extraFontmakeArgs", "").split(" ") + extra_args
        )

        config_dir = maybe_path_to_move_config or Path(config_path).parent

        with NamedTemporaryFile(
            mode="w",
            prefix="config_",
            suffix=".yaml",
            delete=False,
            dir=config_dir,
        ) as f:
            yaml.dump(config, f)
        temp_path = Path(f.name)

        cmdline[config_idx] = temp_path

    # if the build later fails for any reason, we still want to delete the temp file
    try:
        yield
    finally:
        if extra_args:
            temp_path.unlink()


def run_gftools(
    source: Path,
    config_path: Path,
    build_dir: Path,
    font_file_name: str,
    fontc_bin_path: Optional[Path] = None,
):
    out_file = build_dir / font_file_name
    if out_file.exists():
        eprint(f"reusing {rel_user(out_file)}")
        return
    out_dir = build_dir / "gftools_temp_dir"
    if out_dir.exists():
        shutil.rmtree(out_dir)
    cmd = [
        "gftools",
        "builder",
        config_path,
        "--experimental-simple-output",
        out_dir,
        "--experimental-single-source",
        source.name,
    ]
    if fontc_bin_path is not None:
        cmd += ["--experimental-fontc", fontc_bin_path]

    extra_args = []
    if FLAGS.keep_overlaps:
        # (we only want this for the statics but it's a noop for variables)
        extra_args.append("--keep-overlaps")
    if not FLAGS.production_names:
        extra_args.append("--no-production-names")

    maybe_new_config_path = path_to_move_external_config(source, config_path)
    with modified_gftools_config(maybe_new_config_path, cmd, extra_args):
        build(cmd, None)

    # return a concise error if gftools produces != one output
    contents = list(out_dir.iterdir()) if out_dir.exists() else list()
    if not contents:
        raise BuildFail(cmd, "gftools produced no output")
    elif len(contents) != 1:
        contents = [p.name for p in contents]
        raise BuildFail(cmd, f"gftools produced multiple outputs: {contents}")
    copy(contents[0], out_file)

    if out_dir.exists():
        shutil.rmtree(out_dir)


def path_to_move_external_config(source: Path, config: Path) -> Optional[Path]:
    source_repo = find_repo_root(source)
    config_repo = find_repo_root(config)

    if source_repo != config_repo:
        return source_repo


def find_repo_root(path: Path) -> Optional[Path]:
    if path.is_dir() and path.joinpath(".git").exists():
        return path
    elif path.parent == path:
        return None
    else:
        return find_repo_root(path.parent)


def source_is_variable(path: Path) -> bool:
    if path.suffix == ".ufo":
        return False
    if path.suffix == ".designspace":
        dspace = DesignSpaceDocument.fromfile(path)
        return len(dspace.sources) > 1
    if path.suffix == ".glyphs" or path.suffix == ".glyphspackage":
        font = GSFont(path)
        return len(font.masters) > 1
    # fallback to variable, the existing default, but we should never get here?
    return True


def copy(old, new):
    shutil.copyfile(old, new)
    return new


# ===============================================================================
# Building fonts with Glyphs.app
# ===============================================================================


# Initial number of tries to establish a JSTalk connection to an already running
# instance of Glyphs.app.
INITIAL_CONNECTION_TRIES = 3


# Maximum number of tries to establish a JSTalk connection to a Glyphs.app
# instance that we just launched.
MAX_CONNECTION_TRIES = 10


BASE_BUNDLE_IDENTIFIER = "com.GeorgSeifert.Glyphs"


# `fontc_crater/ttx_diff_runner.rs` expects nothing but JSON on `stdout`,
# so we log status messages only if we are not in JSON output mode.
def print_if_not_json(message: str):
    if not FLAGS.json:
        print(message)


# This function has been adapted from `Glyphs remote scripts/Glyphs.py`
# in the `https://github.com/schriftgestalt/GlyphsSDK` repository.
def application_with_version(major_version: int) -> (NSDistantObject, str, str):
    bundle_identifier = f"{BASE_BUNDLE_IDENTIFIER}{major_version}"

    # First, try to establish a connection to a running app matching the
    # bundle identifier. We need only a low number of maximum tries because we
    # would not have to wait for the app to launch.
    proxy = application_proxy(bundle_identifier, INITIAL_CONNECTION_TRIES)
    if proxy is not None:
        version = proxy.versionString()
        build_number = proxy.buildNumber()
        if version is None or build_number is None:
            print(
                f"Cannot determine version or build number for application with bundle identifier {bundle_identifier}"
            )
            return None, None, None

        print(f"Found running instance of Glyphs {version} (build {build_number})")
        return proxy, version, build_number

    # There is no running app, or another error occurred.
    # Try to launch the app via the bundle identifier.
    # `-F` opens the application “fresh” (without restoring windows). This is important
    #  when relaunching the app after a crash.
    # `-g` opens the application in the background.
    # `-j` opens the application hidden (its windows are not visible).
    # We are _not_ launching a new instance in this case.
    print_if_not_json(f"Opening application for bundle identifier {bundle_identifier}")
    os.system(f"open -b {bundle_identifier} -F -g -j")

    # Try to establish a connection to the running app.
    proxy = application_proxy(bundle_identifier, MAX_CONNECTION_TRIES)
    if proxy is None:
        return None, None, None

    version = proxy.versionString()
    build_number = proxy.buildNumber()
    if version is None or build_number is None:
        print(
            f"Cannot determine version or build number for application with bundle identifier {bundle_identifier}"
        )
        return None, None, None

    print(f"Launched instance of Glyphs {version} (build {build_number})")
    return proxy, version, build_number


# This function has been adapted from `Glyphs remote scripts/Glyphs.py`
# in the `https://github.com/schriftgestalt/GlyphsSDK` repository.
def application_at_path(bundle_path: str) -> (NSDistantObject, str, str):
    version, build_number = app_bundle_version(bundle_path)
    if version is None or build_number is None:
        print(
            f"Cannot determine version or build number for application bundle at {bundle_path}"
        )
        return None, None, None

    major_version = version.split(".", 1)[0]

    # The registered name of a Glyphs app instance can include the build number.
    # We add a UUID to support multiple instances of the same build running simultaneously.
    # The UUID is passed to the app when launching it with the `open` command below.
    proxy_uuid = uuid.uuid4()
    registered_name = (
        f"{BASE_BUNDLE_IDENTIFIER}{major_version}.{build_number}.{proxy_uuid}"
    )

    # First, try to establish a connection to a running app matching the
    # registered name. We need only a low number of maximum tries because we
    # would not have to wait for the app to launch.
    proxy = application_proxy(registered_name, INITIAL_CONNECTION_TRIES)
    if proxy is not None:
        print(f"Found running instance of Glyphs {version} (build {build_number})")
        return proxy, version, build_number

    # There is no running app, or another error occurred. Try to launch the app
    # via the provided bundle path.
    # `-F` opens the application “fresh” (without restoring windows). This is important
    #  when relaunching the app after a crash.
    # `-g` opens the application in the background.
    # `-j` opens the application hidden (its windows are not visible).
    # `-n` opens a new instance of the application, enabling multiple simultaneous exports.
    print_if_not_json(f"Opening application at {bundle_path}")
    os.system(
        f"open -a '{bundle_path}' -F -g -j -n --args -GSProxyPortNameUUID {proxy_uuid}"
    )

    # Try to establish a connection to the running app.
    proxy = application_proxy(registered_name, MAX_CONNECTION_TRIES)
    if proxy is None:
        return None, None, None

    print(f"Launched instance of Glyphs {version} (build {build_number})")
    return proxy, version, build_number


# Returns the version and build numbers of the application at the given bundle
# path. Returns `None` for values that cannot be found.
def app_bundle_version(bundle_path) -> (Optional[str], Optional[str]):
    info_plist_path = os.path.join(bundle_path, "Contents", "Info.plist")
    if not os.path.exists(info_plist_path):
        raise FileNotFoundError(f"Info.plist not found at: {info_plist_path}")

    with open(info_plist_path, "rb") as f:
        plist = plistlib.load(f)

    # CFBundleShortVersionString is the user-facing version
    # CFBundleVersion is typically a build number
    version = plist.get("CFBundleShortVersionString", None)
    build_number = plist.get("CFBundleVersion", None)
    return version, build_number


# This function has been adapted from `Glyphs remote scripts/Glyphs.py`
# in the `https://github.com/schriftgestalt/GlyphsSDK` repository.
#
# The registered name should have the following format:
#
#     com.GeorgSeifert.Glyphs(V)[.BBBB][.UUID]
#
# `V` is the major version (currently 3 or 4).
# `BBBB` is an optional build number (e. g. 3343 for Glyphs 3.3.1).
# `UUID` is an optional UUID that identifies one instance of a given build.
# This is required when running multiple instances of the same build to speed up `fontc_crater`.
#
# Returns `None` if the connection could not be established.
def application_proxy(registered_name: str, max_tries: int) -> NSDistantObject:
    conn = None
    tries = 1

    print_if_not_json(f"Looking for a JSTalk connection to {registered_name}")
    while (conn is None) and (tries < max_tries):
        conn = NSConnection.connectionWithRegisteredName_host_(registered_name, None)
        tries = tries + 1

        if not conn:
            print_if_not_json(
                f"Could not find connection, trying again ({tries} of {max_tries})"
            )
            time.sleep(1)

    if not conn:
        print_if_not_json(f"Failed to find a JSTalk connection to {registered_name}")
        return None

    return conn.rootProxy()


# This function has been adapted from `Glyphs remote scripts/testExternal.py`
# in the `https://github.com/schriftgestalt/GlyphsSDK` repository.
def exportFirstInstance(
    proxy: NSDistantObject,
    source: Path,
    build_dir: Path,
    out_file_name: str,
    should_terminate: bool,
):
    out_file = build_dir / out_file_name
    if out_file.exists():
        print_if_not_json(f"reusing {out_file}")
        return

    source_path = source.as_posix()
    build_dir_path = build_dir.as_posix()

    doc = proxy.openDocumentWithContentsOfFile_display_(source_path, False)
    print_if_not_json(f"Exporting {doc.displayName()} to {build_dir_path}")

    font = doc.font()
    instance = font.instances()[0]

    arguments = {
        "ExportFormat": "OTF",
        "Destination": NSURL.fileURLWithPath_(build_dir_path),
    }
    if not FLAGS.production_names:
        # Glyphs defaults to True.
        arguments["useProductionNames"] = False
    if FLAGS.keep_overlaps:
        # Glyphs defaults to True for non-variable fonts.
        arguments["removeOverlap"] = False

    try:
        result = instance.generate_(arguments)
    except Exception as e:
        # Catch Glyphs app crash and report as error.
        cmd = []
        cmd.append(str(source))
        cmd.append(str(out_file_name))

        if should_terminate:
            # Terminate app just in case.
            terminate_macos_app(proxy)

        raise BuildFail(cmd, str(e))

    doc.close()

    if result[0] != "Success":
        # Even though we do not have an actual command for Glyphs exports,
        # we construct one which can be passed to `BuildFail`.
        cmd = []
        for k, v in arguments.items():
            cmd.append(k)
            cmd.append(v)

        cmd.append(str(source))
        cmd.append(str(out_file_name))

        # If not successful, `result` is a list of `NSError` objects.
        errors_string = "; ".join(error.localizedDescription() for error in result)

        if should_terminate:
            # Terminate app before exiting the function.
            terminate_macos_app(proxy)

        raise BuildFail(cmd, errors_string)

    # Rename file to our standard name.
    temp_file = Path(result[1]).resolve()
    temp_file_name = temp_file.name
    file_to_rename = build_dir / temp_file_name
    file_to_rename.rename(out_file)

    if should_terminate:
        # Terminate app exiting the function.
        terminate_macos_app(proxy)


def terminate_macos_app(proxy: NSDistantObject):
    try:
        proxy.terminate_(None)
    except Exception as e:
        if "NSInvalidReceivePortException" in str(e):
            print_if_not_json(
                "Application is terminating. Ignoring expected exception."
            )
        else:
            cmd = []
            raise BuildFail(cmd, str(e))


# ===============================================================================
# Normalizing tables
# ===============================================================================


def get_name_to_id_map(ttx: etree.ElementTree):
    return {
        el.attrib["nameID"]: el.text
        for el in ttx.xpath(
            "//name/namerecord[@platformID='3' and @platEncID='1' and @langID='0x409']"
        )
    }


def name_id_to_name(ttx, xpath, attr):
    id_to_name = get_name_to_id_map(ttx)
    for el in ttx.xpath(xpath):
        if attr is None:
            if el.text is None:
                continue
            name_id = el.text
            # names <= 255 have specific assigned slots, names > 255 not
            if int(name_id) <= 255:
                continue
            name = id_to_name.get(name_id, f"NonExistingNameID {name_id}").strip()
            el.text = name
        else:
            if attr not in el.attrib:
                continue
            # names <= 255 have specific assigned slots, names > 255 not
            name_id = el.attrib[attr]
            if int(name_id) <= 255:
                continue
            name = id_to_name.get(name_id, f"NonExistingNameID {name_id}").strip()
            el.attrib[attr] = name


def normalize_name_ids(ttx: etree.ElementTree):
    name = ttx.find("name")
    if name is None:
        return

    records = name.xpath(".//namerecord")
    for record in records:
        name.remove(record)
        # User-defined name IDs get replaced by there value where they are
        # used, so the ID itself is not interesting and we replace them with a
        # fixed value
        if int(record.attrib["nameID"]) > 255:
            record.attrib["nameID"] = "USER_ID"

    records = sorted(
        records,
        key=lambda x: (
            x.attrib["platformID"],
            x.attrib["platEncID"],
            x.attrib["langID"],
            x.attrib["nameID"],
            x.text,
        ),
    )

    for record in records:
        name.append(record)

    # items keep their indentation when we reorder them, so reindent everything
    etree.indent(name)


def find_table(ttx, tag):
    return select_one(ttx, f"/ttFont/{tag}")


def select_one(container, xpath):
    el = container.xpath(xpath)
    if len(el) != 1:
        raise IndexError(f"Wanted 1 name element, got {len(el)}")
    return el[0]


def drop_weird_names(ttx):
    drops = []
    d = ttx.xpath(
        "//name/namerecord[@platformID='1' and @platEncID='0' and @langID='0x0']"
    )
    if d:
        drops.extend(d)

    d = ttx.xpath("//name/namerecord[@nameID='5']")
    if d:
        drops.extend(d)
    for drop in drops:
        drop.getparent().remove(drop)


def erase_checksum_and_dates(ttx):
    el = select_one(ttx, "//head/checkSumAdjustment")
    del el.attrib["value"]
    el = select_one(ttx, "//head/created")
    del el.attrib["value"]
    el = select_one(ttx, "//head/modified")
    del el.attrib["value"]


def stat_like_fontmake(ttx):
    try:
        el = find_table(ttx, "STAT")
    except IndexError:
        return
    ver = select_one(el, "Version")
    if ver.attrib["value"] != "0x00010002":
        # nop
        return

    # fontc likes to write STAT 1.2, fontmake prefers 1.1
    # Version 1.2 adds support for the format 4 axis value table
    # So until such time as we start writing format 4 axis value tables it doesn't matter
    ver.attrib["value"] = "0x00010001"


def normalize_all_offcurve_starting_point(contour):
    """Rotate an all-offcurve contour to start at point closest to origin.

    When multiple points are equidistant from the origin, the first one encountered
    (lowest index) is selected as the starting point.

    This is to address differences in starting points of all-offcurve TrueType
    quadratic contours between fontc and fontmake.

    fontmake preserves the original off-curve starting point from the UFO source,
    while fontc creates a synthetic on-curve point at the midpoint between first
    and last off-curve points due to kurbo::BezPath needing some on-curve point
    to move_to. When contours are reversed (default behavior without --keep-direction
    flag), this results in different starting points in the final TrueType output.

    See: <https://github.com/googlefonts/fontc/issues/1653>
    """
    pts = contour.xpath("./pt")
    if not pts or not all(pt.get("on") == "0" for pt in pts):
        return  # Not an all-offcurve contour

    # Find point closest to origin
    min_idx = min(
        range(len(pts)),
        key=lambda i: int(pts[i].get("x", 0)) ** 2 + int(pts[i].get("y", 0)) ** 2,
    )

    # Rotate if needed
    if min_idx != 0:
        contour[:] = pts[min_idx:] + pts[:min_idx]
        # Fix indentation after rotation
        etree.indent(contour, level=3)


# https://github.com/googlefonts/fontc/issues/1107
def normalize_glyf_contours(
    tool_1_ttx: etree.ElementTree, tool_2_ttx: etree.ElementTree
) -> tuple[dict[str, list[int]], dict[str, list[int]]]:
    """Reorders contours when they are identical between tools 1 and 2.

    If contours differ (e.g., different starting points), leaves
    them in their original order to avoid misleading diffs.

    For all-offcurve contours, normalizes the starting point to be the point
    closest to the origin before comparison.

    Returns a tuple of two dicts, one for tool 1 and one for tool 2, containing
    the new order of prior point indices for each glyph, later used for sorting
    gvar contours.
    """
    tool_1_point_orders: dict[str, list[int]] = {}
    tool_2_point_orders: dict[str, list[int]] = {}

    # Get glyphs from both TTX trees
    tool_1_glyphs = {g.attrib["name"]: g for g in tool_1_ttx.xpath("//glyf/TTGlyph")}
    tool_2_glyphs = {g.attrib["name"]: g for g in tool_2_ttx.xpath("//glyf/TTGlyph")}

    # Only process glyphs that exist in both outputs
    for glyph_name in tool_1_glyphs.keys() & tool_2_glyphs.keys():
        tool_1_glyph = tool_1_glyphs[glyph_name]
        tool_2_glyph = tool_2_glyphs[glyph_name]

        tool_1_contours = tool_1_glyph.xpath("./contour")
        tool_2_contours = tool_2_glyph.xpath("./contour")

        # Skip glyphs with mismatched contour counts
        if len(tool_1_contours) != len(tool_2_contours):
            continue

        # Normalize all-offcurve contours to start at point closest to origin
        for contour in tool_1_contours + tool_2_contours:
            normalize_all_offcurve_starting_point(contour)

        # Compare contours as sets to see if they're identical (ignoring order)
        tool_1_strings = {to_xml_string(c) for c in tool_1_contours}
        tool_2_strings = {to_xml_string(c) for c in tool_2_contours}

        if tool_1_strings == tool_2_strings:
            # Contours are identical, just in different order - normalize both
            _normalize_single_glyph(tool_1_glyph, tool_1_contours, tool_1_point_orders)
            _normalize_single_glyph(tool_2_glyph, tool_2_contours, tool_2_point_orders)
        # If sets don't match, skip normalization - leave original order

    return tool_1_point_orders, tool_2_point_orders


def _normalize_single_glyph(
    glyph: etree.Element,
    contours: list[etree.Element],
    point_orders: dict[str, list[int]],
):
    """Helper function to normalize contour order within a single glyph.

    Contours are sorted alphabetically by xml string representation.

    The `point_orders` dict is used to store the new order of prior point
    indices for this glyph.
    """
    # annotate each contour with the range of point indices it covers
    with_range: list[tuple[range, etree.Element]] = []
    points_seen = 0
    for contour in contours:
        points_here = len(contour.xpath("./pt"))
        with_range.append((range(points_seen, points_seen + points_here), contour))
        points_seen += points_here
    annotated = sorted(with_range, key=lambda a: to_xml_string(a[1]))

    # sort by string representation, and skip if nothing has changed
    normalized = [contour for _, contour in annotated]
    if normalized == contours:
        return

    # normalized contours should be inserted before any other TTGlyph's
    # subelements (e.g. instructions)
    for contour in contours:
        glyph.remove(contour)
    non_contours = list(glyph)
    for el in non_contours:
        glyph.remove(el)
    glyph.extend(normalized + non_contours)

    # store new indices order
    name = glyph.attrib["name"]
    point_orders[name] = [idx for indices, _ in annotated for idx in indices]


def normalize_gvar_contours(ttx: etree.ElementTree, point_orders: dict[str, list[int]]):
    """Reorder gvar points to match normalised glyf order."""

    for glyph in ttx.xpath("//gvar/glyphVariations"):
        name = glyph.attrib["glyph"]
        order = point_orders.get(name)

        # skip glyph if glyf normalisation did not change its point order
        if order is None:
            continue

        # apply the same order to every tuple
        for tup in glyph.xpath("./tuple"):
            deltas = tup.xpath("./delta")
            assert len(order) + 4 == len(deltas), "gvar is not dense"

            # reorder and change index to match new position
            reordered = []
            for new_idx, old_idx in enumerate(order):
                delta = deltas[old_idx]  # always present as gvars are densified
                delta.attrib["pt"] = str(new_idx)
                reordered.append(delta)
            reordered += deltas[-4:]  # phantom points

            # normalized points should be inserted after any other tuple
            # subelements (e.g. coordinates)
            for delta in deltas:
                tup.remove(delta)
            non_deltas = list(tup)
            for el in non_deltas:
                tup.remove(el)
            tup.extend(non_deltas + reordered)


def normalize_null_tags(ttx: etree.ElementTree, xpath: str, attr):
    """replace the tag 'NONE' with the tag '    '"""
    for el in ttx.xpath(xpath):
        if attr:
            if el.attrib.get(attr, "") == "NONE":
                el.attrib[attr] = "    "
        else:
            if el.text == "NONE":
                el.text = "    "


# https://github.com/googlefonts/fontc/issues/1173
def erase_type_from_stranded_points(ttx):
    for contour in ttx.xpath("//glyf/TTGlyph/contour"):
        points = contour.xpath("./pt")
        if len(points) == 1:
            points[0].attrib["on"] = "irrelevent"


# only fontc emits name 25 currently, don't treat that as an error
def allow_fontc_only_variations_postscript_prefix(tool_1, tool_2):
    xpath_to_name_25 = "/ttFont/name/namerecord[@nameID='25']"
    tool_1_name25 = tool_1.xpath(xpath_to_name_25)
    tool_2_name25 = tool_2.xpath(xpath_to_name_25)
    if tool_1_name25 and not tool_2_name25:
        for n in tool_1_name25:
            n.getparent().remove(n)
    elif tool_2_name25 and not tool_1_name25:
        for n in tool_2_name25:
            n.getparent().remove(n)


# This method is one of the few where it matters which tool is `fontc` and
# which is `fontmake`.
def allow_some_off_by_ones(fontc, fontmake, container, name_attr, coord_holder):
    fontmake_num_coords = len(fontmake.xpath(f"//{container}/{coord_holder}"))
    off_by_one_budget = int(FLAGS.off_by_one_budget / 100.0 * fontmake_num_coords)
    spent = 0
    if off_by_one_budget == 0:
        return

    coord_tag = coord_holder.rpartition("/")[-1]
    # put all the containers into a dict to make querying more efficient:

    fontc_items = {x.attrib[name_attr]: x for x in fontc.xpath(f"//{container}")}
    for fontmake_container in fontmake.xpath(f"//{container}"):
        name = fontmake_container.attrib[name_attr]
        fontc_container = fontc_items.get(name)
        if fontc_container is None:
            continue

        fontc_els = [el for el in fontc_container.iter() if el.tag == coord_tag]
        fontmake_els = [el for el in fontmake_container.iter() if el.tag == coord_tag]

        if len(fontc_els) != len(fontmake_els):
            eprint(
                f"length of {container} '{name}' differs ({len(fontc_els)}/{len(fontmake_els)}), skipping"
            )
            continue

        for fontmake_el, fontc_el in zip(fontc_els, fontmake_els):
            for attr in ("x", "y"):
                delta_x = abs(
                    float(fontmake_el.attrib[attr]) - float(fontc_el.attrib[attr])
                )
                if 0.0 < delta_x <= 1.0:
                    fontc_el.attrib["diff_adjusted"] = "1"
                    fontmake_el.attrib["diff_adjusted"] = "1"
                    fontc_el.attrib[attr] = fontmake_el.attrib[attr]
                    spent += 1
                if spent >= off_by_one_budget:
                    eprint(
                        f"WARN: ran out of budget ({off_by_one_budget}) to fix off-by-ones in {container}"
                    )
                    return

    if spent > 0:
        eprint(
            f"INFO fixed {spent} off-by-ones in {container} (budget {off_by_one_budget})"
        )


# In various cases we have a list of indices where the order doesn't matter;
# often fontc sorts these and fontmake doesn't, so this lets us sort them there.
def sort_indices(ttx, table_tag: str, container_xpath: str, el_name: str):
    table = ttx.find(table_tag)
    if table is None:
        return
    containers = table.xpath(f"{container_xpath}")
    for container in containers:
        indices = [el for el in container.iter() if el.tag == el_name]
        values = sorted(int(v.attrib["value"]) for v in indices)
        for i, index in enumerate(indices):
            index.attrib["value"] = str(values[i])


# the same sets can be assigned different ids, but normalizer
# will resolve them to the actual glyphs and here we can just sort
def sort_gdef_mark_filter_sets(ttx: etree.ElementTree):
    markglyphs = ttx.xpath("//GDEF//MarkGlyphSetsDef")
    if markglyphs is None or len(markglyphs) == 0:
        return

    assert len(markglyphs) == 1
    markglyphs = markglyphs[0]

    coverages = sorted(
        markglyphs.findall("Coverage"), key=lambda cov: [g.attrib["value"] for g in cov]
    )
    for c in coverages:
        markglyphs.remove(c)

    id_map = {c.attrib["index"]: str(i) for (i, c) in enumerate(coverages)}
    for i, c in enumerate(coverages):
        c.attrib["index"] = str(i)
        markglyphs.append(c)

    # remap any MarkFilteringSet nodes that might not get normalized (in contextual
    # pos lookups e.g., or in GSUB)

    for mark_set in ttx.xpath("//MarkFilteringSet"):
        mark_set.attrib["value"] = id_map.get(mark_set.attrib["value"])

    # items keep their indentation when we reorder them, so reindent everything
    etree.indent(markglyphs, level=3)


LOOKUPS_TO_SKIP = set([2, 3, 4, 5, 6])  # pairpos, cursive, markbase, marklig, markmark


def remove_mark_and_kern_and_curs_lookups(ttx):
    gpos = ttx.find("GPOS")
    if gpos is None:
        return
    # './/Lookup' xpath selects all the 'Lookup' elements that are descendants of
    # the current 'GPOS' node - no matter where they are under it.
    # Most importantly, this _excludes_ GSUB lookups, which shouldn't be pruned.
    for lookup in gpos.xpath(".//Lookup"):
        lookup_type_el = lookup.find("LookupType")
        lookup_type = int(lookup_type_el.attrib["value"])
        is_extension = lookup_type == 9
        if is_extension:
            # For extension lookups, take the lookup type of the wrapped subtables;
            # all extension subtables share the same lookup type so checking only
            # the first is enough.
            ext_subtable = lookup.find("ExtensionPos")
            lookup_type = int(ext_subtable.find("ExtensionLookupType").attrib["value"])
        if lookup_type not in LOOKUPS_TO_SKIP:
            continue
        # remove all the elements but the type:
        to_remove = [child for child in lookup if child.tag != "LookupType"]
        for child in to_remove:
            lookup.remove(child)
        if is_extension:
            lookup_type_el.attrib["value"] = str(lookup_type)


# this all gets handled by otl-normalizer
def remove_gdef_lig_caret_and_var_store(ttx: etree.ElementTree):
    gdef = ttx.find("GDEF")
    if gdef is None:
        return

    for ident in ["LigCaretList", "VarStore"]:
        subtable = gdef.find(ident)
        if subtable is not None:
            gdef.remove(subtable)


# reassign class ids within a ClassDef, matching the fontc behaviour.
# returns a map of new -> old ids, which can be used to reorder elements that
# used the class ids as indices
def remap_class_def_ids_like_fontc(
    class_def: etree.ElementTree, glyph_map: Dict[str, int]
) -> Dict[int, int]:
    current_classes = defaultdict(list)
    for glyph in class_def.xpath(".//ClassDef"):
        cls = glyph.attrib["class"]
        current_classes[cls].append(glyph.attrib["glyph"])

    # match the sorting used in write-fonts by using the min GID as the tiebreaker
    # https://github.com/googlefonts/fontations/blob/3fcc52e/write-fonts/src/tables/layout/builders.rs#L183-L189
    new_order = sorted(
        current_classes.values(), key=lambda s: (-len(s), min(glyph_map[g] for g in s))
    )
    new_order_map = {name: i + 1 for (i, cls) in enumerate(new_order) for name in cls}
    result = dict()
    for glyph in class_def.xpath(".//ClassDef"):
        cls = glyph.attrib["class"]
        new = new_order_map.get(glyph.attrib["glyph"])
        glyph.attrib["class"] = str(new)
        result[new] = int(cls)
    return result


def reorder_rules(lookup: etree.ElementTree, new_order: Dict[int, int], rule_name: str):
    # the rules can exist as siblings of other non-rule elements, so we can't just
    # clear all children and set them in the same order.
    # instead we remove them and then append them back in order, using 'addnext'
    # to ensure that we're inserting them at the right location.
    orig_order = [el for el in lookup.iterchildren(tag=rule_name)]
    if len(orig_order) == 0:
        return
    prev_el = orig_order[0].getprevious()
    for el in orig_order:
        lookup.remove(el)

    for ix in range(len(orig_order)):
        prev_ix = new_order.get(ix, ix)
        el = orig_order[prev_ix]
        el.set("index", str(ix))
        prev_el.addnext(el)
        prev_el = el

    # there was a funny issue where if we moved the last element elsewhere
    # in the ordering it would end up having incorrect indentation, so just
    # reindent everything to be safe.
    etree.indent(lookup, level=4)


# for each named child in container, remap the 'value' attribute using the new ordering
def remap_values(
    container: etree.ElementTree, new_order: Dict[int, int], child_name: str
):
    # for the original use we need to map from new to old, but here we need the reverse
    rev_map = {v: k for (k, v) in new_order.items()}
    for el in container.iterchildren(child_name):
        old = int(el.attrib["value"])
        el.attrib["value"] = str(rev_map[old])


# fontmake and fontc assign glyph classes differently for class-based tables;
# fontc uses GIDs but fontmake uses glyph names, so we reorder them to be consistent.
def reorder_contextual_class_based_rules(
    ttx: etree.ElementTree, tag: str, glyph_map: Dict[str, int]
):
    if tag == "GSUB":
        chain_name = "ChainContextSubst"
        class_set_name = "ChainSubClassSet"
        class_rule_name = "ChainSubClassRule"

    elif tag == "GPOS":
        chain_name = "ChainContextPos"
        class_set_name = "ChainPosClassSet"
        class_rule_name = "ChainPosClassRule"
    else:
        raise ValueError("must be one of 'GPOS' or 'GSUB'")

    table = ttx.find(tag)
    if table is None:
        return
    for lookup in table.xpath(".//Lookup"):
        for chain_ctx in lookup.findall(chain_name):
            if chain_ctx is None or int(chain_ctx.attrib["Format"]) != 2:
                continue
            input_class_order = remap_class_def_ids_like_fontc(
                chain_ctx.find("InputClassDef"), glyph_map
            )
            reorder_rules(chain_ctx, input_class_order, class_set_name)
            backtrack_class_order = remap_class_def_ids_like_fontc(
                chain_ctx.find("BacktrackClassDef"), glyph_map
            )
            lookahead_class_order = remap_class_def_ids_like_fontc(
                chain_ctx.find("LookAheadClassDef"), glyph_map
            )
            for class_set in chain_ctx.findall(class_set_name):
                for class_rule in class_set.findall(class_rule_name):
                    remap_values(class_rule, input_class_order, "Input")
                    remap_values(class_rule, backtrack_class_order, "Backtrack")
                    remap_values(class_rule, lookahead_class_order, "LookAhead")


def fill_in_gvar_deltas(
    tree_1: etree.ElementTree,
    ttf_1: Path,
    tree_2: etree.ElementTree,
    ttf_2: Path,
):
    font_1 = TTFont(ttf_1)
    font_2 = TTFont(ttf_2)
    dense_count_1 = densify_gvar(font_1, tree_1)
    dense_count_2 = densify_gvar(font_2, tree_2)

    if dense_count_1 + dense_count_2 > 0:
        eprint(
            f"densified {dense_count_1} glyphVariations in tool 1, {dense_count_2} in tool 2"
        )


def densify_gvar(font: TTFont, ttx: etree.ElementTree):
    gvar = ttx.find("gvar")
    if gvar is None:
        return 0
    glyf = font["glyf"]
    hMetrics = font["hmtx"].metrics
    vMetrics = getattr(font.get("vmtx"), "metrics", None)

    total_deltas_filled = 0
    for variations in gvar.xpath(".//glyphVariations"):
        coords, g = glyf._getCoordinatesAndControls(
            variations.attrib["glyph"], hMetrics, vMetrics
        )
        total_deltas_filled += int(densify_one_glyph(coords, g.endPts, variations))

    return total_deltas_filled


def densify_one_glyph(coords, ends, variations: etree.ElementTree):
    did_work = False
    for tuple_ in variations.findall("tuple"):
        deltas = [None] * len(coords)
        for delta in tuple_.findall("delta"):
            idx = int(delta.attrib["pt"])
            if idx >= len(deltas):
                continue
            deltas[idx] = (int(delta.attrib["x"]), int(delta.attrib["y"]))

        if any(d is None for d in deltas):
            did_work = True
            filled_deltas = iup_delta(deltas, coords, ends)
            for delta in tuple_.findall("delta"):
                tuple_.remove(delta)

            new_deltas = [
                {"pt": str(i), "x": str(otRound(x)), "y": str(otRound(y))}
                for (i, (x, y)) in enumerate(filled_deltas)
            ]
            for attrs in new_deltas:
                new_delta = etree.Element("delta", attrs)
                tuple_.append(new_delta)

            etree.indent(tuple_, level=3)

    return did_work


# Reduce noise specific to `fontmake`.
# Run this before the general `reduce_diff_noise` function.
def reduce_diff_noise_fontmake(fontmake: etree.ElementTree):
    fontmake_glyph_map = {
        el.attrib["name"]: int(el.attrib["id"])
        for el in fontmake.xpath("//GlyphOrder/GlyphID")
    }

    sort_indices(fontmake, "GPOS", "//Feature", "LookupListIndex")
    sort_indices(fontmake, "GSUB", "//LangSys", "FeatureIndex")
    sort_indices(fontmake, "GSUB", "//DefaultLangSys", "FeatureIndex")
    reorder_contextual_class_based_rules(fontmake, "GSUB", fontmake_glyph_map)
    reorder_contextual_class_based_rules(fontmake, "GPOS", fontmake_glyph_map)


def reduce_diff_noise(tool_1: etree.ElementTree, tool_2: etree.ElementTree):
    for ttx in (tool_1, tool_2):
        # different name ids with the same value is fine
        name_id_to_name(ttx, "//NamedInstance", "subfamilyNameID")
        name_id_to_name(ttx, "//NamedInstance", "postscriptNameID")
        name_id_to_name(ttx, "//AxisNameID", "value")
        name_id_to_name(ttx, "//UINameID", "value")
        name_id_to_name(ttx, "//AxisNameID", None)
        name_id_to_name(ttx, "//ValueNameID", "value")
        name_id_to_name(ttx, "//ElidedFallbackNameID", "value")
        normalize_null_tags(ttx, "//OS_2/achVendID", "value")

        # deal with https://github.com/googlefonts/fontmake/issues/1003
        drop_weird_names(ttx)

        # for matching purposes checksum is just noise
        erase_checksum_and_dates(ttx)

        stat_like_fontmake(ttx)
        remove_mark_and_kern_and_curs_lookups(ttx)

        erase_type_from_stranded_points(ttx)
        remove_gdef_lig_caret_and_var_store(ttx)
        sort_gdef_mark_filter_sets(ttx)

        # sort names within the name table (do this at the end, so ids are correct
        # for earlier steps)
        normalize_name_ids(ttx)

    # Normalize glyf contour order but only when contours are identical
    tool_1_point_orders, tool_2_point_orders = normalize_glyf_contours(tool_1, tool_2)
    normalize_gvar_contours(tool_1, tool_1_point_orders)
    normalize_gvar_contours(tool_2, tool_2_point_orders)

    allow_fontc_only_variations_postscript_prefix(tool_1, tool_2)

    allow_some_off_by_ones(tool_1, tool_2, "glyf/TTGlyph", "name", "/contour/pt")
    allow_some_off_by_ones(
        tool_1, tool_2, "gvar/glyphVariations", "glyph", "/tuple/delta"
    )


# ===============================================================================
# Generating output
# ===============================================================================


# given a font file, return a dictionary of tags -> size in bytes
def get_table_sizes(fontfile: Path) -> dict[str, int]:
    cmd = [TTX_NAME, "-l", str(fontfile)]
    stdout = log_and_run(cmd, check=True).stdout
    result = dict()

    for line in stdout.strip().splitlines()[3:]:
        split = line.split()
        result[split[0]] = int(split[2])

    return result


# return a dict of table tag -> size difference
# only when size difference exceeds some threshold
def check_sizes(font_file_1: Path, font_file_2: Path):
    THRESHOLD = 1 / 10
    sizes_1 = get_table_sizes(font_file_1)
    sizes_2 = get_table_sizes(font_file_2)

    output = dict()
    shared_keys = set(sizes_1.keys() & sizes_2.keys())

    for key in shared_keys:
        len_1 = sizes_1[key]
        len_2 = sizes_2[key]
        len_ratio = min(len_1, len_2) / max(len_1, len_2)
        if (1 - len_ratio) > THRESHOLD:
            if len_2 > len_1:
                rel_len = len_2 - len_1
                eprint(f"{key} {len_1} {len_2} {len_ratio:.3} {rel_len}")
                output[key] = rel_len
            elif len_1 > len_2:
                rel_len = len_1 - len_2
                eprint(f"{key} {len_2} {len_1} {len_ratio:.3} {rel_len}")
                output[key] = rel_len

    return output


# returns a dictionary of {"compiler_name":  {"tag": "xml_text"}}
def generate_output(
    build_dir: Path,
    otl_norm_bin: Path,
    tool_1_type: ToolType,
    tool_1_name: str,
    font_file_1: Path,
    tool_2_type: ToolType,
    tool_2_name: str,
    font_file_2: Path,
):
    ttx_1 = run_ttx(font_file_1)
    ttx_2 = run_ttx(font_file_2)
    gpos_1 = run_normalizer(otl_norm_bin, font_file_1, "gpos")
    gpos_2 = run_normalizer(otl_norm_bin, font_file_2, "gpos")
    gdef_1 = run_normalizer(otl_norm_bin, font_file_1, "gdef")
    gdef_2 = run_normalizer(otl_norm_bin, font_file_2, "gdef")

    tree_1 = etree.parse(ttx_1)
    tree_2 = etree.parse(ttx_2)
    fill_in_gvar_deltas(tree_1, font_file_1, tree_2, font_file_2)

    fontmake_tree = None
    if tool_1_type == ToolType.FONTMAKE or tool_1_type == ToolType.FONTMAKE_GFTOOLS:
        fontmake_tree = tree_1
    elif tool_2_type == ToolType.FONTMAKE or tool_2_type == ToolType.FONTMAKE_GFTOOLS:
        fontmake_tree = tree_2
    if fontmake_tree:
        reduce_diff_noise_fontmake(fontmake=fontmake_tree)

    reduce_diff_noise(tree_1, tree_2)

    map_1 = extract_comparables(tree_1, build_dir, tool_1_name)
    map_2 = extract_comparables(tree_2, build_dir, tool_2_name)

    if tool_1_type == ToolType.GLYPHSAPP and tool_2_type == ToolType.GLYPHSAPP:
        # Remove BASE table when comparing two Glyphs app versions. We know that
        # it is written only by Glyphs 4+, so we can ignore it in the comparison.
        if ("BASE" in map_1) ^ ("BASE" in map_2):
            map_1.pop("BASE", None)
            map_2.pop("BASE", None)

    size_diffs = check_sizes(font_file_1, font_file_2)
    map_1[MARK_KERN_NAME] = gpos_1
    map_2[MARK_KERN_NAME] = gpos_2
    if len(gdef_1):
        map_1[LIG_CARET_NAME] = gdef_1
    if len(gdef_2):
        map_2[LIG_CARET_NAME] = gdef_2

    # Use generic tool names as JSON keys.
    result = {TOOL_1_NAME: map_1, TOOL_2_NAME: map_2}
    if len(size_diffs) > 0:
        result["sizes"] = size_diffs

    return result


def print_output(
    build_dir: Path,
    output: dict[str, dict[str, Any]],
    tool_1_name: str,
    tool_2_name: str,
):
    map_1 = output[TOOL_1_NAME]
    map_2 = output[TOOL_2_NAME]
    print("COMPARISON")
    t1 = set(map_1.keys())
    t2 = set(map_2.keys())
    if t1 != t2:
        if t1 - t2:
            tags = ", ".join(f"'{t}'" for t in sorted(t1 - t2))
            print(f"  Only {tool_1_name} produced {tags}")

        if t2 - t1:
            tags = ", ".join(f"'{t}'" for t in sorted(t2 - t1))
            print(f"  Only {tool_2_name} produced {tags}")

    for tag in sorted(t1 & t2):
        t1s = map_1[tag]
        t2s = map_2[tag]
        if t1s == t2s:
            print(f"  Identical '{tag}'")
        else:
            difference = diff_ratio(t1s, t2s)
            p1 = build_dir / path_for_output_item(tag, tool_1_name)
            p2 = build_dir / path_for_output_item(tag, tool_2_name)
            print(f"  DIFF '{tag}', {rel_user(p1)} {rel_user(p2)} ({difference:.3%})")
    if output.get("sizes"):
        print("SIZE DIFFERENCES")
    for tag, diff in output.get("sizes", {}).items():
        print(f"SIZE DIFFERENCE: '{tag}': {diff}B")


def jsonify_output(
    output: dict[str, dict[str, Any]],
):
    map_1 = output[TOOL_1_NAME]
    map_2 = output[TOOL_2_NAME]
    sizes = output.get("sizes", {})
    all_tags = set(map_1.keys()) | set(map_2.keys())
    out = dict()
    same_lines = 0
    different_lines = 0
    for tag in all_tags:
        if tag not in map_1:
            different_lines += len(map_2[tag])
            out[tag] = TOOL_2_NAME
        elif tag not in map_2:
            different_lines += len(map_1[tag])
            out[tag] = TOOL_1_NAME
        else:
            s1 = map_1[tag]
            s2 = map_2[tag]
            if s1 != s2:
                ratio = diff_ratio(s1, s2)
                n_lines = max(len(s1), len(s2))
                same_lines += int(n_lines * ratio)
                different_lines += int(n_lines * (1 - ratio))
                out[tag] = ratio
            else:
                same_lines += len(s1)

    # then also add in size differences, if any
    for tag, size_diff in sizes.items():
        out[f"sizeof({tag})"] = size_diff
        # hacky: we don't want to be perfect if we have a size diff,
        # so let's pretend that whatever our size diff is, it corresponds
        # to some fictional table 100 lines liong
        different_lines += 100

    overall_diff_ratio = same_lines / (same_lines + different_lines)
    out["total"] = overall_diff_ratio
    return {"success": out}


def print_json(output):
    as_json = json.dumps(output, indent=2, sort_keys=True)
    print(as_json)


# given the ttx for a font, return a map of tags -> xml text for each root table.
# also writes the xml to individual files
def extract_comparables(font_xml, build_dir: Path, compiler: str) -> dict[str, str]:
    comparables = dict()
    tables = {e.tag: e for e in font_xml.getroot()}
    for tag in sorted(e.tag for e in font_xml.getroot()):
        table_str = to_xml_string(tables[tag])
        path = build_dir / f"{compiler}.{tag}.ttx"
        path.write_bytes(table_str)
        comparables[tag] = table_str

    return comparables


# the line-wise ratio of difference, i.e. the fraction of lines that are the same
def diff_ratio(text1: str, text2: str) -> float:
    lines1 = text1.splitlines()
    lines2 = text2.splitlines()
    m = SequenceMatcher(None, lines1, lines2)
    return m.quick_ratio()


def path_for_output_item(tag_or_normalizer_name: str, compiler: str) -> str:
    if tag_or_normalizer_name == MARK_KERN_NAME:
        return f"{compiler}.markkern.txt"
    else:
        return f"{compiler}.{tag_or_normalizer_name}.ttx"


# log or print as json any compilation failures (and exit if there were any)
def report_errors_and_exit_if_there_were_any(errors: dict):
    if len(errors) == 0:
        return
    for error in errors.values():
        cmd = error["command"]
        stderr = error["stderr"]
        eprint(f"command '{cmd}' failed: '{stderr}'")

    if FLAGS.json:
        print_json({"error": errors})
    sys.exit(2)


# for reproducing crater results we have a syntax that lets you specify a repo
# url as the source. in this scheme we pass the path to the particular source
# (relative the repo root) as a url fragment
def resolve_source(source: str, cache_dir: Path) -> Path:
    if source.startswith("git@") or source.startswith("https://"):
        source_url = urlparse(source)
        repo_path = source_url.fragment
        org_name = source_url.path.split("/")[-2]
        repo_name = source_url.path.split("/")[-1]
        sha = source_url.query
        local_repo = (cache_dir / org_name / repo_name).resolve()
        if not local_repo.parent.is_dir():
            local_repo.parent.mkdir(parents=True)
        if not local_repo.is_dir():
            cmd = ("git", "clone", source_url._replace(fragment="", query="").geturl())
            print("Running", " ".join(cmd), "in", local_repo.parent)
            subprocess.run(cmd, cwd=local_repo.parent, check=True)
        else:
            print(f"Reusing existing {rel_user(local_repo)}")

        if len(sha) > 0:
            log_and_run(("git", "checkout", sha), cwd=local_repo, check=True)
        source = local_repo / repo_path
    else:
        source = Path(source)
    if not source.exists():
        sys.exit(f"No such source: {source}")
    return source


def delete_things_we_must_rebuild(
<<<<<<< HEAD
    rebuild: str,
    tool_1_name: str,
    font_file_1: Path,
    tool_2_name: str,
    font_file_2: Path,
):
    # Replace generic rebuild flag with specific tool name.
    if rebuild == TOOL_1_NAME:
        rebuild = tool_1_name
    elif rebuild == TOOL_2_NAME:
        rebuild = tool_2_name

    for tool_name, font_file in [
        (tool_1_name, font_file_1),
        (tool_2_name, font_file_2),
    ]:
        must_rebuild = rebuild in [tool_name, "both"]
        if must_rebuild:
            for path in [
                font_file,
                font_file.with_suffix(".ttx"),
                font_file.with_suffix(".markkern.txt"),
                font_file.with_suffix(".ligcaret.txt"),
            ]:
=======
    rebuild: str, fontmake_ttf: Path, fontc_ttf: Path, skip_fonts: bool = False
):
    # we delete all resources that we have to rebuild. The rest of the script
    # will assume it can reuse anything that still exists.
    for tool, ttf_path in [("fontmake", fontmake_ttf), ("fontc", fontc_ttf)]:
        must_rebuild = rebuild in [tool, "both"]
        if must_rebuild:
            paths = [
                ttf_path.with_suffix(".ttx"),
                ttf_path.with_suffix(".markkern.txt"),
                ttf_path.with_suffix(".ligcaret.txt"),
            ]
            if not skip_fonts:
                paths.append(ttf_path)
            for path in paths:
>>>>>>> a1bb787e
                if path.exists():
                    os.remove(path)


# returns the path to the compiled binary
def build_crate(manifest_path: Path):
    cmd = ["cargo", "build", "--release", "--manifest-path", str(manifest_path)]
    log_and_run(cmd, cwd=None, check=True)


def get_crate_path(
    bin_path: Optional[str], fontc_repo_root: Optional[Path], crate_name: str
) -> Path:
    """Get path to a crate binary, building it if in fontc repo, or finding in PATH.

    Args:
        bin_path: Path provided via CLI flag
        fontc_repo_root: Path to fontc repository root (if we're in one)
        crate_name: Name of the crate (e.g., "fontc" or "otl-normalizer")

    Returns:
        Path to the binary

    Raises:
        SystemExit: If binary cannot be found or built
    """
    if bin_path:
        path = Path(bin_path)
        if not path.is_file():
            sys.exit(f"Specified {crate_name} path '{path}' does not exist")
        return path

    # If we're in the fontc repo, try to build it
    if fontc_repo_root is not None:
        manifest_path = fontc_repo_root / crate_name / "Cargo.toml"
        if manifest_path.is_file():
            built_path = fontc_repo_root / "target" / "release" / crate_name
            build_crate(manifest_path)
            if built_path.is_file():
                return built_path

    # Try to find in PATH
    which_result = shutil.which(crate_name)
    if which_result:
        return Path(which_result)

    # Give helpful error message
    sys.exit(
        f"Could not find '{crate_name}' binary. Please either:\n"
        f"  1. Specify the path with --{crate_name}_path flag\n"
        f"  2. Install {crate_name} and ensure it's in your PATH\n"
        f"  3. Run from the fontc repository root to build it automatically"
    )


# ===============================================================================
# Tool definitions
# ===============================================================================


@dataclass
class Tool(ABC):
    source: Path

    # Subclasses should return their specific tool type.
    @property
    @abstractmethod
    def type(self) -> ToolType:
        pass

    # Subclasses may override the tool name, e. g. by appending a version.
    @property
    def name(self) -> str:
        return self.type

    # Subclasses may override the font file extension.
    @property
    def font_file_extension(self) -> str:
        return "ttf"

    # Subclasses should return their specific build action as a closure.
    @abstractmethod
    def build_action(
        self, build_dir: Path, font_file_name: str = None
    ) -> Callable[[], None]:
        pass

    # Central method for building and exception handling (internal).
    def _build(self, build_action: Callable[[], None]) -> Optional[dict]:
        try:
            build_action()
        except BuildFail as e:
            return {
                "command": " ".join(e.command),
                "stderr": e.msg[-MAX_ERR_LEN:],
            }

        return None

    # Call this method to generate the specific build action and start a build.
    def run(self, build_dir: Path, font_file_name: str = None) -> Optional[dict]:
        action = self.build_action(build_dir, font_file_name)
        return self._build(action)


@dataclass
class FontcTool(Tool):
    fontc_repo_root: Path
    fontc_bin_str: str = None

    _fontc_bin_path: Path = field(init=False, repr=False)

    def __post_init__(self):
        self._fontc_bin_path = get_crate_path(
            self.fontc_bin_str, self.fontc_repo_root, FONTC_NAME
        )
        assert self._fontc_bin_path.is_file(), (
            f"fontc path '{self._fontc_bin_path}' does not exist"
        )

    # Created once, read-only.
    @property
    def fontc_bin_path(self):
        return self._fontc_bin_path


@dataclass(unsafe_hash=True)
class StandaloneFontcTool(FontcTool):
    @property
    def type(self) -> ToolType:
        return ToolType.FONTC

    def build_action(
        self, build_dir: Path, font_file_name: str = None
    ) -> Callable[[], None]:
        def action():
            build_fontc(self.source, self.fontc_bin_path, build_dir, font_file_name)

        return action


@dataclass(unsafe_hash=True)
class GfToolsFontcTool(FontcTool):
    @property
    def type(self) -> ToolType:
        return ToolType.FONTC_GFTOOLS

    def build_action(
        self, build_dir: Path, font_file_name: str = None
    ) -> Callable[[], None]:
        def action():
            run_gftools(
                self.source,
                FLAGS.config,
                build_dir,
                font_file_name,
                self.fontc_bin_path,
            )

        return action


@dataclass(unsafe_hash=True)
class StandaloneFontmakeTool(Tool):
    @property
    def type(self) -> ToolType:
        return ToolType.FONTMAKE

    def build_action(
        self, build_dir: Path, font_file_name: str = None
    ) -> Callable[[], None]:
        def action():
            build_fontmake(self.source, build_dir, font_file_name)

        return action


@dataclass(unsafe_hash=True)
class GfToolsFontmakeTool(Tool):
    @property
    def type(self) -> ToolType:
        return ToolType.FONTMAKE_GFTOOLS

    def build_action(
        self, build_dir: Path, font_file_name: str = None
    ) -> Callable[[], None]:
        def action():
            run_gftools(self.source, FLAGS.config, build_dir, font_file_name)

        return action


@dataclass(unsafe_hash=True)
class GlyphsAppTool(Tool):
    # On initialization, set either the bundle path or the major version.
    bundle_path: str = None
    major_version: int = None

    # Created once, internal.
    _glyphsapp_proxy: NSDistantObject = field(init=False, repr=False)

    _version: str = None
    _build_number: str = None

    def __post_init__(self):
        if self.bundle_path is not None and self.major_version is None:
            self._glyphsapp_proxy, self._version, self._build_number = (
                application_at_path(self.bundle_path)
            )
            if self._glyphsapp_proxy is None:
                sys.exit(f"No JSTalk connection to Glyphs app at {self.bundle_path}")

        elif self.bundle_path is None and self.major_version is not None:
            self._glyphsapp_proxy, self._version, self._build_number = (
                application_with_version(self.major_version)
            )
            if self._glyphsapp_proxy is None:
                sys.exit(f"No JSTalk connection to Glyphs {self.major_version} app")

        else:
            sys.exit("Must specify either bundle path or major version for Glyphs app")

    @property
    def type(self) -> ToolType:
        return ToolType.GLYPHSAPP

    @property
    def name(self) -> str:
        underscored_version = self._version.replace(".", "_")
        return f"{self.type}_{underscored_version}_{self._build_number}"

    @property
    def font_file_extension(self) -> str:
        return "otf"

    def build_action(
        self, build_dir: Path, font_file_name: str = None
    ) -> Callable[[], None]:
        should_terminate = self.bundle_path is not None and self.major_version is None

        def action():
            exportFirstInstance(
                self._glyphsapp_proxy,
                self.source,
                build_dir,
                font_file_name,
                should_terminate,
            )
            self._glyphsapp_proxy = None

        return action


# ===============================================================================
# Main method
# ===============================================================================


def main(argv):
<<<<<<< HEAD
    if len(argv) != 2:
        sys.exit(
            "Only one argument, a source file, is expected. Pass the `--help` flag to display usage information and available options."
        )

    cache_dir = Path(FLAGS.cache_path).expanduser().resolve()
    source = resolve_source(argv[1], cache_dir).resolve()
=======
    has_source = len(argv) == 2

    if (FLAGS.fontc_font is None) != (FLAGS.fontmake_font is None):
        sys.exit(
            "When using precompiled fonts, both --fontc_font and --fontmake_font must be provided"
        )

    has_precompiled_fonts = FLAGS.fontc_font is not None

    if has_precompiled_fonts and has_source:
        sys.exit("Cannot specify both a source file and precompiled fonts")

    if not has_precompiled_fonts and not has_source:
        sys.exit(
            "Either a source file or both --fontc_font and --fontmake_font must be provided"
        )

    source = resolve_source(argv[1]).resolve() if has_source else None
>>>>>>> a1bb787e

    # Check if we're in the fontc repository (optional - allows building binaries)
    cwd = Path(".").resolve()
    fontc_repo_root = None
    if (cwd / "fontc" / "Cargo.toml").is_file():
        fontc_repo_root = cwd
        eprint(f"Detected fontc repository at {rel_user(fontc_repo_root)}")

    # Get binary paths - will look in PATH or build if in repo
<<<<<<< HEAD
    # If `fontc` will be used as one of the tools, it will be handled further down.
=======
    fontc_bin_path = None
    if not has_precompiled_fonts:
        fontc_bin_path = get_crate_path(FLAGS.fontc_path, fontc_repo_root, "fontc")

>>>>>>> a1bb787e
    otl_bin_path = get_crate_path(
        FLAGS.normalizer_path, fontc_repo_root, "otl-normalizer"
    )
    assert otl_bin_path.is_file(), f"normalizer path '{otl_bin_path}' does not exist"

<<<<<<< HEAD
    if shutil.which(FONTMAKE_NAME) is None:
=======
    if not has_precompiled_fonts and shutil.which("fontmake") is None:
>>>>>>> a1bb787e
        sys.exit("No fontmake")
    if shutil.which(TTX_NAME) is None:
        sys.exit("No ttx")

    # Configure output directory.
    if FLAGS.outdir is not None:
        out_dir = Path(FLAGS.outdir).expanduser().resolve()
        if not out_dir.exists():
            sys.exit(f"Specified output directory {out_dir} does not exist")
    elif fontc_repo_root is not None:
        # If in fontc repo, use repo's build directory
        out_dir = fontc_repo_root / "build"
    else:
        # Otherwise use current directory
        out_dir = cwd / "ttx_diff_output"
        eprint(f"No --outdir specified, using {rel_user(out_dir)}")

    # Configure tools.
    tool_1_type = FLAGS.tool_1_type
    tool_2_type = FLAGS.tool_2_type
    if tool_1_type is None or tool_2_type is None:
        sys.exit("Must specify two tools")

    # If any of the tools are managed by GFTools, we need to have a config file.
    gftools_tool_types = (ToolType.FONTC_GFTOOLS, ToolType.FONTMAKE_GFTOOLS)
    if tool_1_type in gftools_tool_types or tool_2_type in gftools_tool_types:
        if FLAGS.config is None:
            sys.exit("Must specify a config file for GFTools")

    # If Glyphs app bundle paths are not set, use default registered names.
    # This is intended for launching running apps, e. g. when debugging.
    # Please note that in this case, the Glyphs app instances are not terminated.
    # This conflicts with `fontc_crater` builds, which expect to be able
    # to launch multiple instance of the same Glyphs app build and thus
    # require the instances to be terminated after building.
    tool_1_glyphs_version = None
    tool_2_glyphs_version = None
    if tool_1_type == ToolType.GLYPHSAPP and FLAGS.tool_1_path is None:
        tool_1_glyphs_version = 3
    if tool_2_type == ToolType.GLYPHSAPP and FLAGS.tool_2_path is None:
        tool_2_glyphs_version = 4

    # Currently, having two tools of the same type is supported for Glyphs app
    # instances only. These must have at least different build numbers.
    if tool_1_type == tool_2_type:
        if tool_1_type != ToolType.GLYPHSAPP:
            sys.exit("Must specify two different tools")

        # Both tools are Glyphs apps.
        # Test only if both paths are set.
        if FLAGS.tool_1_path is not None and FLAGS.tool_2_path is not None:
            version_1, build_number_1 = app_bundle_version(FLAGS.tool_1_path)
            version_2, build_number_2 = app_bundle_version(FLAGS.tool_2_path)
            if version_1 == version_2 and build_number_1 == build_number_2:
                sys.exit("Must specify two different Glyphs app builds")

    tool_1 = None
    if tool_1_type == ToolType.FONTC:
        tool_1 = StandaloneFontcTool(source, fontc_repo_root, FLAGS.tool_1_path)
    elif tool_1_type == ToolType.FONTMAKE:
        tool_1 = StandaloneFontmakeTool(source)
    elif tool_1_type == ToolType.FONTC_GFTOOLS:
        tool_1 = GfToolsFontcTool(source, fontc_repo_root, FLAGS.tool_1_path)
    elif tool_1_type == ToolType.FONTMAKE_GFTOOLS:
        tool_1 = GfToolsFontmakeTool(source)
    elif tool_1_type == ToolType.GLYPHSAPP:
        tool_1 = GlyphsAppTool(source, FLAGS.tool_1_path, tool_1_glyphs_version)

    tool_2 = None
    if tool_2_type == ToolType.FONTC:
        tool_2 = StandaloneFontcTool(source, fontc_repo_root, FLAGS.tool_2_path)
    elif tool_2_type == ToolType.FONTMAKE:
        tool_2 = StandaloneFontmakeTool(source)
    elif tool_2_type == ToolType.FONTC_GFTOOLS:
        tool_2 = GfToolsFontcTool(source, fontc_repo_root, FLAGS.tool_2_path)
    elif tool_2_type == ToolType.FONTMAKE_GFTOOLS:
        tool_2 = GfToolsFontmakeTool(source)
    elif tool_2_type == ToolType.GLYPHSAPP:
        tool_2 = GlyphsAppTool(source, FLAGS.tool_2_path, tool_2_glyphs_version)

    if tool_1 is None or tool_2 is None:
        sys.exit("Failed to configure one or both tools")

    # Concrete tool names are used for file names and in log messages.
    tool_1_name = tool_1.name
    tool_2_name = tool_2.name

    build_dir = out_dir / f"{tool_1_name}_{tool_2_name}"
    build_dir.mkdir(parents=True, exist_ok=True)
    eprint(f"Comparing {tool_1_name} and {tool_2_name} in {rel_user(build_dir)}")

    font_file_name_1 = f"{tool_1_name}.{tool_1.font_file_extension}"
    font_file_name_2 = f"{tool_2_name}.{tool_2.font_file_extension}"
    font_file_1 = build_dir / font_file_name_1
    font_file_2 = build_dir / font_file_name_2

<<<<<<< HEAD
    # We delete all resources that we have to rebuild. The rest of the script
    # will assume it can reuse anything that still exists.
    delete_things_we_must_rebuild(
        FLAGS.rebuild, tool_1_name, font_file_1, tool_2_name, font_file_2
    )

    failures = {}

    failure_1 = tool_1.run(build_dir, font_file_name_1)
    failure_2 = tool_2.run(build_dir, font_file_name_2)

    if failure_1 is not None:
        failures[TOOL_1_NAME] = failure_1
    if failure_2 is not None:
        failures[TOOL_2_NAME] = failure_2
=======
    fontmake_ttf = build_dir / "fontmake.ttf"
    fontc_ttf = build_dir / "fontc.ttf"

    if has_precompiled_fonts:
        eprint("Using precompiled fonts:")
        eprint(f"  fontc: {rel_user(FLAGS.fontc_font)}")
        eprint(f"  fontmake: {rel_user(FLAGS.fontmake_font)}")

        fontc_input = Path(FLAGS.fontc_font).resolve()
        fontmake_input = Path(FLAGS.fontmake_font).resolve()

        if not fontc_input.is_file():
            sys.exit(f"fontc font not found: {fontc_input}")
        if not fontmake_input.is_file():
            sys.exit(f"fontmake font not found: {fontmake_input}")

        # When using precompiled fonts, always clean up and rebuild all derived files
        if FLAGS.rebuild != "both":
            eprint(
                "WARN: --rebuild flag ignored with precompiled fonts (always rebuilds derived files)"
            )
        delete_things_we_must_rebuild("both", fontmake_ttf, fontc_ttf, skip_fonts=True)

        if fontc_input != fontc_ttf:
            copy(fontc_input, fontc_ttf)
        if fontmake_input != fontmake_ttf:
            copy(fontmake_input, fontmake_ttf)
    else:
        delete_things_we_must_rebuild(FLAGS.rebuild, fontmake_ttf, fontc_ttf)

        try:
            if compare == _COMPARE_DEFAULTS:
                build_fontc(source, fontc_bin_path, build_dir)
            else:
                run_gftools(source, FLAGS.config, build_dir, fontc_bin=fontc_bin_path)
        except BuildFail as e:
            failures["fontc"] = {
                "command": " ".join(e.command),
                "stderr": e.msg[-MAX_ERR_LEN:],
            }
        try:
            if compare == _COMPARE_DEFAULTS:
                build_fontmake(source, build_dir)
            else:
                run_gftools(source, FLAGS.config, build_dir)
        except BuildFail as e:
            failures["fontmake"] = {
                "command": " ".join(e.command),
                "stderr": e.msg[-MAX_ERR_LEN:],
            }
>>>>>>> a1bb787e

    report_errors_and_exit_if_there_were_any(failures)

    # if compilation completed, these exist
    assert font_file_1.is_file(), font_file_1
    assert font_file_2.is_file(), font_file_2

    output = generate_output(
        build_dir,
        otl_bin_path,
        tool_1_type,
        tool_1_name,
        font_file_1,
        tool_2_type,
        tool_2_name,
        font_file_2,
    )

    diffs = False
    if output[TOOL_1_NAME] == output[TOOL_2_NAME]:
        eprint("output is identical")
    else:
        diffs = True
        if not FLAGS.json:
            print_output(build_dir, output, tool_1_name, tool_2_name)
        else:
            output = jsonify_output(output)
            print_json(output)

    sys.exit(diffs * 2)  # 0 or 2<|MERGE_RESOLUTION|>--- conflicted
+++ resolved
@@ -38,7 +38,7 @@
     python resources/scripts/ttx_diff.py --tool_1_type fontc --tool_1_path ~/fontc/target/release/fontc --tool_2_type glyphsapp --tool_2_path '/Applications/Glyphs 4.0a (3837).app' ../OswaldFont/sources/Oswald.glyphs
 
     # compare two precompiled fonts directly (no compilation from source)
-    python resources/scripts/ttx_diff.py --fontc_font path/to/fontc.ttf --fontmake_font path/to/fontmake.ttf
+    python resources/scripts/ttx_diff.py --font_1 path/to/font_1.ttf --font_2 path/to/font_2.ttf
 
 JSON:
     If the `--json` flag is passed, this tool will output JSON.
@@ -216,14 +216,14 @@
     "keep_direction", False, "Preserve contour winding direction from source."
 )
 flags.DEFINE_string(
-    "fontc_font",
+    "font_1",
     default=None,
-    help="Optional path to precompiled fontc font. Must be used with --fontmake_font.",
+    help="Optional path to precompiled font 1. Must be used with --font_2.",
 )
 flags.DEFINE_string(
-    "fontmake_font",
+    "font_2",
     default=None,
-    help="Optional path to precompiled fontmake font. Must be used with --fontc_font.",
+    help="Optional path to precompiled font 2. Must be used with --font_1.",
 )
 
 
@@ -1759,50 +1759,29 @@
 
 
 def delete_things_we_must_rebuild(
-<<<<<<< HEAD
     rebuild: str,
-    tool_1_name: str,
     font_file_1: Path,
-    tool_2_name: str,
     font_file_2: Path,
+    skip_fonts: bool = False,
 ):
-    # Replace generic rebuild flag with specific tool name.
-    if rebuild == TOOL_1_NAME:
-        rebuild = tool_1_name
-    elif rebuild == TOOL_2_NAME:
-        rebuild = tool_2_name
-
-    for tool_name, font_file in [
-        (tool_1_name, font_file_1),
-        (tool_2_name, font_file_2),
-    ]:
-        must_rebuild = rebuild in [tool_name, "both"]
-        if must_rebuild:
-            for path in [
-                font_file,
-                font_file.with_suffix(".ttx"),
-                font_file.with_suffix(".markkern.txt"),
-                font_file.with_suffix(".ligcaret.txt"),
-            ]:
-=======
-    rebuild: str, fontmake_ttf: Path, fontc_ttf: Path, skip_fonts: bool = False
-):
-    # we delete all resources that we have to rebuild. The rest of the script
-    # will assume it can reuse anything that still exists.
-    for tool, ttf_path in [("fontmake", fontmake_ttf), ("fontc", fontc_ttf)]:
-        must_rebuild = rebuild in [tool, "both"]
-        if must_rebuild:
-            paths = [
-                ttf_path.with_suffix(".ttx"),
-                ttf_path.with_suffix(".markkern.txt"),
-                ttf_path.with_suffix(".ligcaret.txt"),
-            ]
-            if not skip_fonts:
-                paths.append(ttf_path)
-            for path in paths:
->>>>>>> a1bb787e
-                if path.exists():
-                    os.remove(path)
+    font_files = []
+    if rebuild == TOOL_1_NAME or rebuild == "both":
+        font_files.append(font_file_1)
+    if rebuild == TOOL_2_NAME or rebuild == "both":
+        font_files.append(font_file_2)
+
+    for font_file in font_files:
+        paths = [
+            font_file.with_suffix(".ttx"),
+            font_file.with_suffix(".markkern.txt"),
+            font_file.with_suffix(".ligcaret.txt"),
+        ]
+        if not skip_fonts:
+            paths.append(font_file)
+        for path in paths:
+            if path.exists():
+                print(f"Deleting {rel_user(path)}")
+                os.remove(path)
 
 
 # returns the path to the compiled binary
@@ -1914,12 +1893,14 @@
     _fontc_bin_path: Path = field(init=False, repr=False)
 
     def __post_init__(self):
-        self._fontc_bin_path = get_crate_path(
-            self.fontc_bin_str, self.fontc_repo_root, FONTC_NAME
-        )
-        assert self._fontc_bin_path.is_file(), (
-            f"fontc path '{self._fontc_bin_path}' does not exist"
-        )
+        has_precompiled_fonts = FLAGS.font_1 is not None
+        if not has_precompiled_fonts:
+            self._fontc_bin_path = get_crate_path(
+                self.fontc_bin_str, self.fontc_repo_root, FONTC_NAME
+            )
+            assert self._fontc_bin_path.is_file(), (
+                f"fontc path '{self._fontc_bin_path}' does not exist"
+            )
 
     # Created once, read-only.
     @property
@@ -2060,34 +2041,23 @@
 
 
 def main(argv):
-<<<<<<< HEAD
-    if len(argv) != 2:
+    has_source = len(argv) == 2
+
+    if (FLAGS.font_1 is None) != (FLAGS.font_2 is None):
         sys.exit(
-            "Only one argument, a source file, is expected. Pass the `--help` flag to display usage information and available options."
+            "When using precompiled fonts, both --font_1 and --font_2 must be provided"
         )
 
-    cache_dir = Path(FLAGS.cache_path).expanduser().resolve()
-    source = resolve_source(argv[1], cache_dir).resolve()
-=======
-    has_source = len(argv) == 2
-
-    if (FLAGS.fontc_font is None) != (FLAGS.fontmake_font is None):
-        sys.exit(
-            "When using precompiled fonts, both --fontc_font and --fontmake_font must be provided"
-        )
-
-    has_precompiled_fonts = FLAGS.fontc_font is not None
+    has_precompiled_fonts = FLAGS.font_1 is not None
 
     if has_precompiled_fonts and has_source:
         sys.exit("Cannot specify both a source file and precompiled fonts")
 
     if not has_precompiled_fonts and not has_source:
-        sys.exit(
-            "Either a source file or both --fontc_font and --fontmake_font must be provided"
-        )
-
-    source = resolve_source(argv[1]).resolve() if has_source else None
->>>>>>> a1bb787e
+        sys.exit("Either a source file or both --font_1 and --font_2 must be provided")
+
+    cache_dir = Path(FLAGS.cache_path).expanduser().resolve()
+    source = resolve_source(argv[1], cache_dir).resolve() if has_source else None
 
     # Check if we're in the fontc repository (optional - allows building binaries)
     cwd = Path(".").resolve()
@@ -2097,24 +2067,13 @@
         eprint(f"Detected fontc repository at {rel_user(fontc_repo_root)}")
 
     # Get binary paths - will look in PATH or build if in repo
-<<<<<<< HEAD
     # If `fontc` will be used as one of the tools, it will be handled further down.
-=======
-    fontc_bin_path = None
-    if not has_precompiled_fonts:
-        fontc_bin_path = get_crate_path(FLAGS.fontc_path, fontc_repo_root, "fontc")
-
->>>>>>> a1bb787e
     otl_bin_path = get_crate_path(
         FLAGS.normalizer_path, fontc_repo_root, "otl-normalizer"
     )
     assert otl_bin_path.is_file(), f"normalizer path '{otl_bin_path}' does not exist"
 
-<<<<<<< HEAD
-    if shutil.which(FONTMAKE_NAME) is None:
-=======
-    if not has_precompiled_fonts and shutil.which("fontmake") is None:
->>>>>>> a1bb787e
+    if not has_precompiled_fonts and shutil.which(FONTMAKE_NAME) is None:
         sys.exit("No fontmake")
     if shutil.which(TTX_NAME) is None:
         sys.exit("No ttx")
@@ -2136,7 +2095,7 @@
     tool_1_type = FLAGS.tool_1_type
     tool_2_type = FLAGS.tool_2_type
     if tool_1_type is None or tool_2_type is None:
-        sys.exit("Must specify two tools")
+        sys.exit("Must specify two tool types, even when comparing precompiled fonts")
 
     # If any of the tools are managed by GFTools, we need to have a config file.
     gftools_tool_types = (ToolType.FONTC_GFTOOLS, ToolType.FONTMAKE_GFTOOLS)
@@ -2211,74 +2170,42 @@
     font_file_1 = build_dir / font_file_name_1
     font_file_2 = build_dir / font_file_name_2
 
-<<<<<<< HEAD
-    # We delete all resources that we have to rebuild. The rest of the script
-    # will assume it can reuse anything that still exists.
-    delete_things_we_must_rebuild(
-        FLAGS.rebuild, tool_1_name, font_file_1, tool_2_name, font_file_2
-    )
-
     failures = {}
-
-    failure_1 = tool_1.run(build_dir, font_file_name_1)
-    failure_2 = tool_2.run(build_dir, font_file_name_2)
-
-    if failure_1 is not None:
-        failures[TOOL_1_NAME] = failure_1
-    if failure_2 is not None:
-        failures[TOOL_2_NAME] = failure_2
-=======
-    fontmake_ttf = build_dir / "fontmake.ttf"
-    fontc_ttf = build_dir / "fontc.ttf"
 
     if has_precompiled_fonts:
         eprint("Using precompiled fonts:")
-        eprint(f"  fontc: {rel_user(FLAGS.fontc_font)}")
-        eprint(f"  fontmake: {rel_user(FLAGS.fontmake_font)}")
-
-        fontc_input = Path(FLAGS.fontc_font).resolve()
-        fontmake_input = Path(FLAGS.fontmake_font).resolve()
-
-        if not fontc_input.is_file():
-            sys.exit(f"fontc font not found: {fontc_input}")
-        if not fontmake_input.is_file():
-            sys.exit(f"fontmake font not found: {fontmake_input}")
+        eprint(f"  font_1: {rel_user(FLAGS.font_1)}")
+        eprint(f"  font_2: {rel_user(FLAGS.font_2)}")
+
+        font_1_input = Path(FLAGS.font_1).resolve()
+        font_2_input = Path(FLAGS.font_2).resolve()
+
+        if not font_1_input.is_file():
+            sys.exit(f"font 1 not found: {font_1_input}")
+        if not font_2_input.is_file():
+            sys.exit(f"font 2 not found: {font_2_input}")
 
         # When using precompiled fonts, always clean up and rebuild all derived files
         if FLAGS.rebuild != "both":
             eprint(
                 "WARN: --rebuild flag ignored with precompiled fonts (always rebuilds derived files)"
             )
-        delete_things_we_must_rebuild("both", fontmake_ttf, fontc_ttf, skip_fonts=True)
-
-        if fontc_input != fontc_ttf:
-            copy(fontc_input, fontc_ttf)
-        if fontmake_input != fontmake_ttf:
-            copy(fontmake_input, fontmake_ttf)
+        delete_things_we_must_rebuild("both", font_file_1, font_file_2, skip_fonts=True)
+
+        if font_1_input != font_file_1:
+            copy(font_1_input, font_file_1)
+        if font_2_input != font_file_2:
+            copy(font_2_input, font_file_2)
     else:
-        delete_things_we_must_rebuild(FLAGS.rebuild, fontmake_ttf, fontc_ttf)
-
-        try:
-            if compare == _COMPARE_DEFAULTS:
-                build_fontc(source, fontc_bin_path, build_dir)
-            else:
-                run_gftools(source, FLAGS.config, build_dir, fontc_bin=fontc_bin_path)
-        except BuildFail as e:
-            failures["fontc"] = {
-                "command": " ".join(e.command),
-                "stderr": e.msg[-MAX_ERR_LEN:],
-            }
-        try:
-            if compare == _COMPARE_DEFAULTS:
-                build_fontmake(source, build_dir)
-            else:
-                run_gftools(source, FLAGS.config, build_dir)
-        except BuildFail as e:
-            failures["fontmake"] = {
-                "command": " ".join(e.command),
-                "stderr": e.msg[-MAX_ERR_LEN:],
-            }
->>>>>>> a1bb787e
+        delete_things_we_must_rebuild(FLAGS.rebuild, font_file_1, font_file_2)
+
+        failure_1 = tool_1.run(build_dir, font_file_name_1)
+        failure_2 = tool_2.run(build_dir, font_file_name_2)
+
+        if failure_1 is not None:
+            failures[TOOL_1_NAME] = failure_1
+        if failure_2 is not None:
+            failures[TOOL_2_NAME] = failure_2
 
     report_errors_and_exit_if_there_were_any(failures)
 
