--- conflicted
+++ resolved
@@ -4,11 +4,7 @@
 
 use fontbe::orchestration::{AnyWorkId, WorkId as BeWorkIdentifier};
 use fontir::orchestration::WorkId as FeWorkIdentifier;
-<<<<<<< HEAD
-use std::{collections::HashMap, io, thread::ThreadId};
-=======
 use std::{collections::HashMap, thread::ThreadId};
->>>>>>> 637b9da6
 
 #[cfg(target_family = "wasm")]
 use dummy_instant::Instant;
@@ -119,11 +115,7 @@
     }
 
     #[cfg(feature = "cli")]
-<<<<<<< HEAD
-    pub fn write_svg(&mut self, out: &mut impl io::Write) -> Result<(), io::Error> {
-=======
     pub fn write_svg(&mut self, out: &mut impl std::io::Write) -> Result<(), std::io::Error> {
->>>>>>> 637b9da6
         let names: HashMap<_, _> = self
             .job_times
             .keys()
