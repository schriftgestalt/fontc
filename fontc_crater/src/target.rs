//! targets of a compilation

use std::{
    ffi::OsStr,
    fmt::{Display, Write},
    path::{Path, PathBuf},
    str::FromStr,
};

use serde::{Deserialize, Serialize};

static VIRTUAL_CONFIG_DIR: &str = "sources";

use crate::args::DEFAULT_CACHE_DIR;

#[derive(Clone, Debug, PartialEq, Eq, PartialOrd, Ord, Hash)]
pub(crate) struct Target {
    /// path to the source repo, relative to the cache dir root
    repo_dir: PathBuf,
    sha: String,
    /// Path to the config file.
    ///
    /// - relative to the cache root if it is virtual;
    /// - relative to the repo root otherwise
    pub(crate) config: PathBuf,
    is_virtual: bool,
    /// Path to source file, relative to the source_dir
    source: PathBuf,
    pub(crate) build: BuildType,
}

/// This is different from `args::RunMode` in that these values specify tool
/// combinations _exclusively_, since the `ttx_diff.py` script can only generate
/// diffs for one set of tools.
#[derive(Clone, Debug, Copy, PartialEq, Eq, PartialOrd, Ord, Hash)]
pub(crate) enum BuildType {
    /// Build with the `fontc` and `fontmake` executables directly.
    Default,

    /// Build via `gftools`, which uses `fontc` and `fontmake` internally.
    GfTools,

    /// Build via two Glyphs app versions.
    GlyphsApp,
}

<<<<<<< HEAD
fn get_source_dir(source_path: &Path) -> Result<PathBuf, InvalidTargetPath> {
    let mut result = source_path.to_owned();
    loop {
        match result.file_name() {
            Some(name) if name == "sources" || name == "Sources" => return Ok(result),
            Some(_) | None => {
                if !result.pop() {
                    break;
                }
            }
        }
    }
    Err(InvalidTargetPath {
        path: source_path.to_owned(),
        reason: BadPathReason::NoSourceDir,
    })
}

fn default_cache_dir() -> PathBuf {
    return Path::new(DEFAULT_CACHE_DIR).to_path_buf();
}

/// A source path must always be a file in side a directory named 'sources' or 'Sources'
#[derive(Clone, Debug, Error)]
#[error("invalid path '{path}' for target: {reason}")]
pub(crate) struct InvalidTargetPath {
    path: PathBuf,
    reason: BadPathReason,
}

#[derive(Clone, Debug, PartialEq)]
enum BadPathReason {
    NoSourceDir,
    BadConfigPath,
}

impl Display for BadPathReason {
    fn fmt(&self, f: &mut std::fmt::Formatter<'_>) -> std::fmt::Result {
        match self {
            BadPathReason::NoSourceDir => f.write_str("missing sources/Sources directory"),
            BadPathReason::BadConfigPath => f.write_str("config is not relative to source"),
        }
    }
}

=======
>>>>>>> 9ee3e149
impl Target {
    pub(crate) fn new(
        repo_dir: impl Into<PathBuf>,
        sha: impl Into<String>,
        config: impl Into<PathBuf>,
        is_virtual: bool,
        source: impl Into<PathBuf>,
    ) -> Self {
        let mut sha = sha.into();
        let config = config.into();
        let source = source.into();
        sha.truncate(10);
        let config_dir = config.parent().unwrap();
        // if source is a sibling of config we can trim that bit.
        let source = source
            .strip_prefix(config_dir)
            .map(PathBuf::from)
            .unwrap_or(source);
        Self {
            repo_dir: repo_dir.into(),
            sha,
            config,
            is_virtual,
            source,
            build: BuildType::Default,
        }
    }

    pub(crate) fn to_gftools_target(&self) -> Self {
        Self {
            build: BuildType::GfTools,
            ..self.clone()
        }
    }

    /// Invariant: the source path is always in a directory
    ///
    /// If the config is virtual, then the source dir is '$REPO/sources'
    /// Otherwise, it is the parent directory of the config file.
    fn source_dir(&self) -> PathBuf {
        if self.is_virtual {
            self.repo_dir.join(VIRTUAL_CONFIG_DIR)
        } else {
            self.repo_dir.join(self.config.parent().unwrap())
        }
    }

    /// The org/repo part of the path, used for looking up repo urls
    pub(crate) fn repo_path(&self) -> &Path {
        &self.repo_dir
    }

    pub(crate) fn source_path(&self, git_cache: &Path) -> PathBuf {
        let mut out = git_cache.join(self.source_dir());
        out.push(&self.source);
        out
    }

    pub(crate) fn config_path(&self, git_cache: &Path) -> PathBuf {
        if self.is_virtual {
            git_cache.join(&self.config)
        } else {
            git_cache.join(&self.repo_dir).join(&self.config)
        }
    }

    // if a target was built in a directory with a sha, the repro command
    // does not need to include that part of the directory, so remove it.
<<<<<<< HEAD
    fn config_path_stripping_disambiguating_sha_if_necessary(
        &self,
        cache_dir: &Path,
    ) -> Option<String> {
        let mut path = self
            .config_path(cache_dir)?
=======
    fn config_path_stripping_disambiguating_sha_if_necessary(&self) -> String {
        let mut path = self
            .config_path(Path::new("~/.fontc_crater_cache"))
>>>>>>> 9ee3e149
            .display()
            .to_string();
        // NOTE: this relies on the fact that we always trim the sha to 10 chars,
        // both when we create a target and in google-fonts-sources when we
        // create the disambiguated checkout directory.
        if let Some(ix) = (!self.sha.is_empty())
            .then(|| path.find(&self.sha))
            .flatten()
        {
            path.replace_range(ix - 1..ix + self.sha.len(), "");
        }
        path
    }

    /// Return the path where we should cache the results of running this target.
    ///
    /// This is unique for each target, and is in the form,
    ///
    /// {BASE}{source_dir}/{config_stem}/{file_stem}/{build}
    ///
    /// where {source_dir} is the path to the sources/Sources directory of this
    /// target, relative to the root git cache.
    pub(crate) fn cache_dir(&self, in_dir: &Path) -> PathBuf {
        let config = self.config.file_stem().unwrap_or(OsStr::new("config"));
        let mut result = in_dir.join(self.source_dir());
        result.push(config);
        result.push(self.source.file_stem().unwrap());
        result.push(self.build.name());
        result
    }

    pub(crate) fn repro_command(&self, repo_url: &str, cache_dir: &Path) -> String {
        let repo_url = repo_url.trim();
        let source_path = self.source_path(Path::new(""));
        let rel_source_path = source_path
            .strip_prefix(&self.repo_dir)
            .expect("source always in repo");
        let sha_part = if !self.sha.is_empty() {
            format!("?{}", self.sha)
        } else {
            Default::default()
        };
        let mut cmd = format!(
            "python3 resources/scripts/ttx_diff.py '{repo_url}{sha_part}#{}'",
            rel_source_path.display()
        );
        if self.build == BuildType::GfTools {
            cmd.push_str(" --compare gftools");
<<<<<<< HEAD
            if let Some(config) = self.config_path_stripping_disambiguating_sha_if_necessary(cache_dir) {
                write!(&mut cmd, " --config {config}").unwrap();
            }
        }
        else if self.build == BuildType::GlyphsApp {
            cmd.push_str(" --compare glyphsapp");
            if let Some(config) = self.config_path_stripping_disambiguating_sha_if_necessary(cache_dir) {
                write!(&mut cmd, " --config {config}").unwrap();
            }
=======
            // we hard code this; repro will only work if they're using default
            // cache location
            write!(
                &mut cmd,
                " --config {}",
                self.config_path_stripping_disambiguating_sha_if_necessary()
            )
            .unwrap();
>>>>>>> 9ee3e149
        }
        if cache_dir != default_cache_dir() {
            write!(&mut cmd, " --cache_path {0}", cache_dir.display()).unwrap();
        }
        cmd
    }
}

impl BuildType {
    pub(crate) fn name(&self) -> &'static str {
        match self {
            BuildType::Default => "default",
            BuildType::GfTools => "gftools",
            BuildType::GlyphsApp => "glyphsapp",
        }
    }
}

impl Display for BuildType {
    fn fmt(&self, f: &mut std::fmt::Formatter<'_>) -> std::fmt::Result {
        f.write_str(self.name())
    }
}

impl Display for Target {
    fn fmt(&self, f: &mut std::fmt::Formatter<'_>) -> std::fmt::Result {
        let config_path = if self.is_virtual {
            self.repo_dir.join("$VIRTUAL").join(&self.config)
        } else {
            self.repo_dir.join(&self.config)
        };

        write!(
            f,
            "{} {}?{} ({})",
            config_path.display(),
            self.source.display(),
            self.sha,
            self.build
        )
    }
}

impl Serialize for Target {
    fn serialize<S: serde::Serializer>(&self, serializer: S) -> Result<S::Ok, S::Error> {
        self.to_string().serialize(serializer)
    }
}

impl<'de> Deserialize<'de> for Target {
    fn deserialize<D>(deserializer: D) -> Result<Self, D::Error>
    where
        D: serde::Deserializer<'de>,
    {
        let s: &str = Deserialize::deserialize(deserializer)?;
        FromStr::from_str(s).map_err(serde::de::Error::custom)
    }
}

/// in the format,
///
/// $ORG/$REPO/$CONFIG_PATH?$SHA $SRC_PATH ($BUILD_TYPE)
///
/// where a virtual config's $CONFIG_PATH starts with the literal path element
/// '$VIRTUAL'.
impl FromStr for Target {
    type Err = String;

    fn from_str(s: &str) -> Result<Self, Self::Err> {
        let s = s.trim();
        // old version contain '($CONFIG.y[a]ml)'
        if s.contains("ml)") {
            return legacy_from_str_impl(s);
        }
<<<<<<< HEAD
        // else expect the format,
        // PATH [(config)] (default|gftools|glyphsapp)
=======

>>>>>>> 9ee3e149
        let (head, type_) = s
            .rsplit_once('(')
            .ok_or_else(|| "missing opening paren".to_string())?;

        let head = head.trim();
        let (config_part, source_part) = head
            .split_once(' ')
            .ok_or_else(|| "missing a space?".to_string())?;
        let (source, sha) = source_part
            .trim()
            .split_once('?')
            .ok_or_else(|| "missing '?'".to_string())?;
        let (split_at, _) = config_part
            .match_indices('/')
            .nth(1)
            .ok_or("missing second '/'")?;

        let (org_repo, config_part) = config_part.split_at(split_at);
        let config_part = config_part.trim_start_matches('/').trim();

        let (is_virtual, config_path) = if let Some(path) = config_part.strip_prefix("$VIRTUAL/") {
            (true, path)
        } else {
            (false, config_part)
        };

        let result = Self::new(org_repo, sha, config_path, is_virtual, source);
        match type_.trim_end_matches(')') {
            "default" => Ok(result),
            "gftools" => Ok(result.to_gftools_target()),
            other => Err(format!("unknown build type '{other}'")),
        }
    }
}

<<<<<<< HEAD
        let type_ = match type_.trim_end_matches(')') {
            "default" => BuildType::Default,
            "gftools" => BuildType::GfTools,
            "glyphsapp" => BuildType::GlyphsApp,
            other => return Err(format!("unknown build type '{other}'")),
        };
=======
// this can be deleted after the new format has been used twice.
fn legacy_from_str_impl(s: &str) -> Result<Target, String> {
    // expect the format, PATH [(config)] (default|gftools)
    let (head, type_) = s
        .rsplit_once('(')
        .ok_or_else(|| "missing opening paren".to_string())?;
>>>>>>> 9ee3e149

    let head = head.trim();

    // now we may or may not have a config:
    let (source_part, config_part) = if head.ends_with(')') {
        let (source, config) = head
            .rsplit_once('(')
            .ok_or_else(|| format!("expected '(' in '{head}'"))?;
        (source.trim(), config.trim_end_matches(')'))
    } else {
        (head, "")
    };

    let (source_part, sha_part) = source_part.rsplit_once('?').unwrap_or((source_part, ""));
    let source = PathBuf::from(source_part.trim());
    let repo: PathBuf = source.iter().take(2).collect();
    let source = source.strip_prefix(&repo).unwrap();
    let config = source.with_file_name(config_part);
    let source = source.file_name().unwrap();

    let result = Target::new(repo, sha_part, config, false, source);
    match type_.trim_end_matches(')') {
        "default" => Ok(result),
        "gftools" => Ok(result.to_gftools_target()),
        other => Err(format!("unknown build type '{other}'")),
    }
}

#[cfg(test)]
mod tests {
    use super::*;

    #[test]
    fn string_repr_simple() {
        let target = Target::new(
            "googlefonts/derp",
            "deadbeef",
            "sources/config.yaml",
            false,
            "sources/derp.glyphs",
        );

        let asstr = target.to_string();

        assert_eq!(
            asstr,
            "googlefonts/derp/sources/config.yaml derp.glyphs?deadbeef (default)"
        );

        let der = Target::from_str(&asstr).unwrap();
        assert_eq!(target, der)
    }

    #[test]
    fn string_repr_virtual() {
        let target = Target::new(
            "googlefonts/derp",
            "deadbeef",
            "ofl/derp/config.yaml",
            true,
            "derp.glyphs",
        );

        let asstr = target.to_string();

        assert_eq!(
            asstr,
            "googlefonts/derp/$VIRTUAL/ofl/derp/config.yaml derp.glyphs?deadbeef (default)"
        );

        let der = Target::from_str(&asstr).unwrap();
        assert_eq!(target, der)
    }

    #[test]
    fn target_for_disambiguated_source() {
        let target = Target::new(
            "org/repo_123456789a",
            "123456789a",
            "Sources/hmm.yaml",
            false,
            "hello.glyphs",
        );

<<<<<<< HEAD
        let cache_dir = default_cache_dir();
        let hmm = target
            .config_path_stripping_disambiguating_sha_if_necessary(&cache_dir)
            .unwrap();
        assert_eq!(hmm, format!("{DEFAULT_CACHE_DIR}/org/repo/sources/config.yaml"))
=======
        let hmm = target.config_path_stripping_disambiguating_sha_if_necessary();
        assert_eq!(hmm, "~/.fontc_crater_cache/org/repo/Sources/hmm.yaml")
>>>>>>> 9ee3e149
    }

    #[test]
    fn repro_command_with_sha() {
        let target = Target::new(
            "org/repo",
            "123456789a",
            "sources/config.yaml",
            false,
            "sources/hi.glyphs",
        );

        let cache_dir = default_cache_dir();
        let hmm = target.repro_command("example.com", &cache_dir);
        assert_eq!(
            hmm,
            "python3 resources/scripts/ttx_diff.py 'example.com?123456789a#sources/hi.glyphs'"
        );
    }
<<<<<<< HEAD

    #[test]
    fn serde_target_full() {
        let source = PathBuf::from("org/repo/sources/Mysource.glyphs");
        let config = PathBuf::from("config.yaml");
        let target = Target::new(
            source,
            Some(config),
            "abc123def456".into(),
            BuildType::Default,
        )
        .unwrap();

        let to_json = serde_json::to_string(&target).unwrap();
        let from_json: Target = serde_json::from_str(&to_json).unwrap();
        assert_eq!(target, from_json)
    }

    #[test]
    fn serde_no_config_gftools() {
        let json = "\"org/repo/sources/myfile.is_here (gftools)\"";
        let from_json: Target = serde_json::from_str(json).unwrap();
        assert_eq!(from_json.source.as_os_str(), "myfile.is_here");
        assert!(from_json.config.is_none());
        assert!(from_json.build == BuildType::GfTools);
    }

    #[test]
    fn serde_no_config_glyphs_app() {
        let json = "\"org/repo/sources/myfile.is_here (glyphsapp)\"";
        let from_json: Target = serde_json::from_str(json).unwrap();
        assert_eq!(from_json.source.as_os_str(), "myfile.is_here");
        assert!(from_json.config.is_none());
        assert!(from_json.build == BuildType::GlyphsApp);
    }

    #[test]
    fn serde_path_only() {
        let json = "\"repo/Sources/mypath.hello\"";
        let from_json: Target = serde_json::from_str(json).unwrap();
        assert_eq!(from_json.source.as_os_str(), "mypath.hello");
        assert_eq!(from_json.build, BuildType::Default);
    }
=======
>>>>>>> 9ee3e149
}<|MERGE_RESOLUTION|>--- conflicted
+++ resolved
@@ -44,54 +44,6 @@
     GlyphsApp,
 }
 
-<<<<<<< HEAD
-fn get_source_dir(source_path: &Path) -> Result<PathBuf, InvalidTargetPath> {
-    let mut result = source_path.to_owned();
-    loop {
-        match result.file_name() {
-            Some(name) if name == "sources" || name == "Sources" => return Ok(result),
-            Some(_) | None => {
-                if !result.pop() {
-                    break;
-                }
-            }
-        }
-    }
-    Err(InvalidTargetPath {
-        path: source_path.to_owned(),
-        reason: BadPathReason::NoSourceDir,
-    })
-}
-
-fn default_cache_dir() -> PathBuf {
-    return Path::new(DEFAULT_CACHE_DIR).to_path_buf();
-}
-
-/// A source path must always be a file in side a directory named 'sources' or 'Sources'
-#[derive(Clone, Debug, Error)]
-#[error("invalid path '{path}' for target: {reason}")]
-pub(crate) struct InvalidTargetPath {
-    path: PathBuf,
-    reason: BadPathReason,
-}
-
-#[derive(Clone, Debug, PartialEq)]
-enum BadPathReason {
-    NoSourceDir,
-    BadConfigPath,
-}
-
-impl Display for BadPathReason {
-    fn fmt(&self, f: &mut std::fmt::Formatter<'_>) -> std::fmt::Result {
-        match self {
-            BadPathReason::NoSourceDir => f.write_str("missing sources/Sources directory"),
-            BadPathReason::BadConfigPath => f.write_str("config is not relative to source"),
-        }
-    }
-}
-
-=======
->>>>>>> 9ee3e149
 impl Target {
     pub(crate) fn new(
         repo_dir: impl Into<PathBuf>,
@@ -160,18 +112,12 @@
 
     // if a target was built in a directory with a sha, the repro command
     // does not need to include that part of the directory, so remove it.
-<<<<<<< HEAD
     fn config_path_stripping_disambiguating_sha_if_necessary(
         &self,
         cache_dir: &Path,
-    ) -> Option<String> {
+    ) -> String {
         let mut path = self
-            .config_path(cache_dir)?
-=======
-    fn config_path_stripping_disambiguating_sha_if_necessary(&self) -> String {
-        let mut path = self
-            .config_path(Path::new("~/.fontc_crater_cache"))
->>>>>>> 9ee3e149
+            .config_path(cache_dir)
             .display()
             .to_string();
         // NOTE: this relies on the fact that we always trim the sha to 10 chars,
@@ -220,26 +166,15 @@
         );
         if self.build == BuildType::GfTools {
             cmd.push_str(" --compare gftools");
-<<<<<<< HEAD
-            if let Some(config) = self.config_path_stripping_disambiguating_sha_if_necessary(cache_dir) {
-                write!(&mut cmd, " --config {config}").unwrap();
-            }
-        }
-        else if self.build == BuildType::GlyphsApp {
-            cmd.push_str(" --compare glyphsapp");
-            if let Some(config) = self.config_path_stripping_disambiguating_sha_if_necessary(cache_dir) {
-                write!(&mut cmd, " --config {config}").unwrap();
-            }
-=======
-            // we hard code this; repro will only work if they're using default
-            // cache location
             write!(
                 &mut cmd,
                 " --config {}",
-                self.config_path_stripping_disambiguating_sha_if_necessary()
+                self.config_path_stripping_disambiguating_sha_if_necessary(cache_dir)
             )
             .unwrap();
->>>>>>> 9ee3e149
+        }
+        else if self.build == BuildType::GlyphsApp {
+            cmd.push_str(" --compare glyphsapp");
         }
         if cache_dir != default_cache_dir() {
             write!(&mut cmd, " --cache_path {0}", cache_dir.display()).unwrap();
@@ -314,12 +249,7 @@
         if s.contains("ml)") {
             return legacy_from_str_impl(s);
         }
-<<<<<<< HEAD
-        // else expect the format,
-        // PATH [(config)] (default|gftools|glyphsapp)
-=======
-
->>>>>>> 9ee3e149
+
         let (head, type_) = s
             .rsplit_once('(')
             .ok_or_else(|| "missing opening paren".to_string())?;
@@ -350,26 +280,18 @@
         match type_.trim_end_matches(')') {
             "default" => Ok(result),
             "gftools" => Ok(result.to_gftools_target()),
+            "glyphsapp" => Ok(result),
             other => Err(format!("unknown build type '{other}'")),
         }
     }
 }
 
-<<<<<<< HEAD
-        let type_ = match type_.trim_end_matches(')') {
-            "default" => BuildType::Default,
-            "gftools" => BuildType::GfTools,
-            "glyphsapp" => BuildType::GlyphsApp,
-            other => return Err(format!("unknown build type '{other}'")),
-        };
-=======
 // this can be deleted after the new format has been used twice.
 fn legacy_from_str_impl(s: &str) -> Result<Target, String> {
-    // expect the format, PATH [(config)] (default|gftools)
+    // expect the format, PATH [(config)] (default|gftools|glyphsapp)
     let (head, type_) = s
         .rsplit_once('(')
         .ok_or_else(|| "missing opening paren".to_string())?;
->>>>>>> 9ee3e149
 
     let head = head.trim();
 
@@ -394,6 +316,7 @@
     match type_.trim_end_matches(')') {
         "default" => Ok(result),
         "gftools" => Ok(result.to_gftools_target()),
+        "glyphsapp" => Ok(result),
         other => Err(format!("unknown build type '{other}'")),
     }
 }
@@ -454,16 +377,9 @@
             "hello.glyphs",
         );
 
-<<<<<<< HEAD
         let cache_dir = default_cache_dir();
-        let hmm = target
-            .config_path_stripping_disambiguating_sha_if_necessary(&cache_dir)
-            .unwrap();
-        assert_eq!(hmm, format!("{DEFAULT_CACHE_DIR}/org/repo/sources/config.yaml"))
-=======
-        let hmm = target.config_path_stripping_disambiguating_sha_if_necessary();
-        assert_eq!(hmm, "~/.fontc_crater_cache/org/repo/Sources/hmm.yaml")
->>>>>>> 9ee3e149
+        let hmm = target.config_path_stripping_disambiguating_sha_if_necessary(&cache_dir);
+        assert_eq!(hmm, format!("{DEFAULT_CACHE_DIR}/org/repo/sources/hmm.yaml"))
     }
 
     #[test]
@@ -483,50 +399,4 @@
             "python3 resources/scripts/ttx_diff.py 'example.com?123456789a#sources/hi.glyphs'"
         );
     }
-<<<<<<< HEAD
-
-    #[test]
-    fn serde_target_full() {
-        let source = PathBuf::from("org/repo/sources/Mysource.glyphs");
-        let config = PathBuf::from("config.yaml");
-        let target = Target::new(
-            source,
-            Some(config),
-            "abc123def456".into(),
-            BuildType::Default,
-        )
-        .unwrap();
-
-        let to_json = serde_json::to_string(&target).unwrap();
-        let from_json: Target = serde_json::from_str(&to_json).unwrap();
-        assert_eq!(target, from_json)
-    }
-
-    #[test]
-    fn serde_no_config_gftools() {
-        let json = "\"org/repo/sources/myfile.is_here (gftools)\"";
-        let from_json: Target = serde_json::from_str(json).unwrap();
-        assert_eq!(from_json.source.as_os_str(), "myfile.is_here");
-        assert!(from_json.config.is_none());
-        assert!(from_json.build == BuildType::GfTools);
-    }
-
-    #[test]
-    fn serde_no_config_glyphs_app() {
-        let json = "\"org/repo/sources/myfile.is_here (glyphsapp)\"";
-        let from_json: Target = serde_json::from_str(json).unwrap();
-        assert_eq!(from_json.source.as_os_str(), "myfile.is_here");
-        assert!(from_json.config.is_none());
-        assert!(from_json.build == BuildType::GlyphsApp);
-    }
-
-    #[test]
-    fn serde_path_only() {
-        let json = "\"repo/Sources/mypath.hello\"";
-        let from_json: Target = serde_json::from_str(json).unwrap();
-        assert_eq!(from_json.source.as_os_str(), "mypath.hello");
-        assert_eq!(from_json.build, BuildType::Default);
-    }
-=======
->>>>>>> 9ee3e149
 }