//! generating html reports from crater results

use std::{
    collections::{BTreeMap, BTreeSet, HashMap},
    ffi::OsStr,
    fmt::Display,
    ops::Sub,
    path::{Path, PathBuf},
};

use crate::{
    ci::RunConfiguration,
    tool::{
        Tool, 
        ToolType,
        ToolManagement,
    },
    error::Error,
    Target,
    ttx_diff_runner::{CompilerFailure, DiffError, DiffOutput, DiffValue},
};

use maud::{html, Markup, PreEscaped};

use super::{DiffResults, RunSummary};

static HTML_FILE: &str = "index.html";
<<<<<<< HEAD
const TOOL_1_NAME: &str = "tool_1";
const TOOL_2_NAME: &str = "tool_2";

pub(super) fn generate(
    target_dir: &Path,
    cache_dir: &Path,
    run_configuration: &RunConfiguration,
) -> Result<(), Error> {
=======
static ANNOTATIONS_FILE: &str = "annotations.json";

/// An annotation describing a known issue for a target
#[derive(Clone, Debug, serde::Serialize, serde::Deserialize)]
struct Annotation {
    text: String,
    link: Option<String>,
}

pub(super) fn generate(target_dir: &Path) -> Result<(), Error> {
>>>>>>> 4288bd7d
    let summary_path = target_dir.join(super::SUMMARY_FILE);
    let summary: Vec<RunSummary> = crate::try_read_json(&summary_path)?;
    let sources_path = target_dir.join(super::SOURCES_FILE);
    let failures_path = target_dir.join(super::FAILED_REPOS_FILE);
    let annotations_path = target_dir.join(ANNOTATIONS_FILE);
    let sources: BTreeMap<PathBuf, String> =
        super::load_json_if_exists_else_default(&sources_path)?;
    let failures: BTreeMap<String, String> =
        super::load_json_if_exists_else_default(&failures_path)?;
    let annotations: BTreeMap<Target, Vec<Annotation>> =
        super::load_json_if_exists_else_default(&annotations_path)?;

    let (current, prev) = match summary.as_slice() {
        [.., prev, current] => {
            let prev = match prev.try_load_results(target_dir) {
                Ok(prev) => Some(prev),
                Err(e) => {
                    log::warn!("failed to load previous run: '{e}'");
                    None
                }
            };
            (current.try_load_results(target_dir)?, prev)
        }

        [one] => (one.try_load_results(target_dir)?, None),
        [] => panic!("can't make html with no data"),
    };

<<<<<<< HEAD
    let html_text = make_html(&summary, &sources, &current, prev.as_ref(), &failures, cache_dir, run_configuration)?;
=======
    let html_text = make_html(
        &summary,
        &sources,
        &current,
        prev.as_ref(),
        &failures,
        &annotations,
    )?;
>>>>>>> 4288bd7d
    let outpath = target_dir.join(HTML_FILE);
    crate::try_write_str(&html_text, &outpath)
}

fn make_html(
    summary: &[RunSummary],
    sources: &BTreeMap<PathBuf, String>,
    current: &DiffResults,
    prev: Option<&DiffResults>,
    repo_failures: &BTreeMap<String, String>,
<<<<<<< HEAD
    cache_dir: &Path,
    run_configuration: &RunConfiguration,
=======
    annotations: &BTreeMap<Target, Vec<Annotation>>,
>>>>>>> 4288bd7d
) -> Result<String, Error> {
    let tool_1_category_name = run_configuration.tool_1_category_name();
    let tool_2_category_name = run_configuration.tool_2_category_name();
    let tool_1_head = format!("{tool_1_category_name} 💥");
    let tool_2_head = format!("{tool_2_category_name} 💥");

    let tool_1_category_type = run_configuration.tool_1_category_type();
    let tool_2_category_type = run_configuration.tool_2_category_type();
    let introduction = make_introduction(&tool_1_category_type, &tool_2_category_type);

    let table_body = make_table_body(summary);
    let css = include_str!("../../resources/style.css");
    let table = html! {
        table #results {
            thead  {
                tr #results_head {
                    th.date scope="col" { "date" }
                    th.rev scope="col" { "rev" }
                    th.total scope="col" { "targets" }
                    th.identical scope="col" { "identical" }
                    th.tool_1_err scope="col" { (tool_1_head) }
                    th.tool_2_err scope="col" { (tool_2_head) }
                    th.both_err scope="col" { "both 💥" }
                    th.other_err scope="col" { "other 💥" }
                    th.diff_erc scope="col" { "similarity %" }
                }
            }
            (table_body)
        }
    };
    let detailed_report = match prev {
<<<<<<< HEAD
        Some(prev) => make_detailed_report(current, prev, sources, cache_dir, &tool_1_category_name, &tool_2_category_name),
=======
        Some(prev) => make_detailed_report(current, prev, sources, annotations),
>>>>>>> 4288bd7d

        _ => html!(),
    };

    let weird_failures = format_repo_failures(repo_failures);
    let added_and_removed = prev
        .map(|prev| format_added_and_removed(prev, current))
        .unwrap_or_default();

    let script = PreEscaped(
        "
        <script>
        // https://developer.mozilla.org/en-US/docs/Web/API/Clipboard/writeText
        async function copyText(text) {
            try {
                await navigator.clipboard.writeText(text);
                console.log(\"Copied \" + text);
            } catch (error) {
                console.error(error.message);
            }
        }

        function showAllResults() {
            document.querySelectorAll(\".hidden_row\").forEach(e => e.classList.remove(\"hidden_row\"));
            document.querySelector(\"#show_all_row\").classList.add(\"hidden_row\");
        }

        // used to show info on adding annotations
        function openModal(target) {
            const content = createAnnotationPreBlock(target)
            document.getElementById('modalContent').innerHTML = content || 'No content provided.';
            document.getElementById('modalOverlay').classList.add('show');
        }

        function closeModal(event) {
            // Only close if clicking the overlay (not the modal content) or the close button
            if (!event || event.target.id === 'modalOverlay' || event.target.classList.contains('close-btn')) {
                document.getElementById('modalOverlay').classList.remove('show');
            }
        }

        function createAnnotationPreBlock(target) {
            const jsonObj = {
                [target]: [
                {
                    \"text\": \"your text here\",
                    \"link\": \"http://www.example.com/your_link_here\"
                }
                ]
            };

            return `<pre>${JSON.stringify(jsonObj, null, 2)}</pre>`;
        }

        // Close modal when pressing Escape key
        document.addEventListener('keydown', function(event) {
            if (event.key === 'Escape') {
                closeModal();
            }
        });
        </script>
    ",
    );

<<<<<<< HEAD
    let tool_1_link_title = format!("{tool_1_category_name} only");
    let tool_2_link_title = format!("{tool_2_category_name} only");
=======
    // used to show popup for adding an annotation
    let raw_modal = PreEscaped(
        r#"
<div id="modalOverlay" class="modal-overlay" onclick="closeModal(event)">
        <div class="modal">
            To add an annotation for this target, paste the following text into
            an 'annotations.json' file in the output directory, and PR the new
                annotation to the host repository.)
            <div id="modalContent">Default content</div>
            <a href = "" onclick="event.preventDefault(); closeModal()">close [x]</a>
        </div>
    </div>
    "#,
    );

>>>>>>> 4288bd7d
    let raw_html = html! {
        (maud::DOCTYPE)
        html {
            head {
                title { "fontc_crater results" }
                style { (css) }
                meta charset="utf-8";
                (script)
            }
            body {
                h1 { "fontc_crater" }
                div #explain {
                    (introduction)
                }
                (table)
                div #explain {
                    "Jump to "
                    {a href = "#summary-report" { "summary" } }
                    ", "
                    {a href = "#diff-report" { "per-target diffs" } }
                    ", or compile failures for "
                    {a href = "#tool-1-failures" { (tool_1_link_title) } }
                    ", "
                    {a href = "#tool-2-failures" { (tool_2_link_title) } }
                    ", "
                    {a href = "#both-failures" { "both compilers" } }
                }
                (weird_failures)
                (added_and_removed)
                (detailed_report)
            }
            (raw_modal)
        }
    }
    .into_string();
    tidy_html(&raw_html)
}

fn tidy_html(raw_html: &str) -> Result<String, Error> {
    let opts = tidier::FormatOptions {
        // indent with tabs to reduce file size.
        // the '4' option is suggested by the docs; does not mean 4 tabs each indent?
        indent: tidier::Indent {
            size: 4,
            tabs: true,
            ..Default::default()
        },
        ..Default::default()
    };
    tidier::format(raw_html, false, &opts).map_err(Into::into)
}

fn make_introduction(tool_1_category_type: &ToolType, tool_2_category_type: &ToolType) -> Markup {
    if tool_1_category_type == tool_2_category_type {
        let tool_name = tool_1_category_type.name();
        return html! {
            "Compiling all known Google Fonts that have compatible sources with two builds of "
            {a href = (tool_1_category_type.url()) { (tool_name) }}
            ", comparing the results."
        };
    }
    
    // We have two different tool types.
    html! {
        "Compiling all known Google Fonts that have compatible sources with "
        {a href = (tool_1_category_type.url()) { (tool_1_category_type.name()) }}
        " and "
        {a href = (tool_2_category_type.url()) { (tool_2_category_type.name()) }}
        ", comparing the results."
    }
}

fn make_table_body(runs: &[RunSummary]) -> Markup {
    fn make_row(
        run: &RunSummary,
        prev: Option<&RunSummary>,
        is_most_recent: bool,
        default_visible: bool,
    ) -> Markup {
        let total_diff = make_delta_decoration(
            run.stats.total_targets as i32,
            prev.map(|p| p.stats.total_targets as i32),
            More::IsBetter,
        );
        let identical_diff = make_delta_decoration(
            run.stats.identical as i32,
            prev.map(|p| p.stats.identical as i32),
            More::IsBetter,
        );
        let tool_1_err_diff = make_delta_decoration(
            run.stats.tool_1_failed as i32,
            prev.map(|p| p.stats.tool_1_failed as i32),
            More::IsWorse,
        );
        let tool_2_err_diff = make_delta_decoration(
            run.stats.tool_2_failed as i32,
            prev.map(|p| p.stats.tool_2_failed as i32),
            More::IsWorse,
        );
        let both_err_diff = make_delta_decoration(
            run.stats.both_failed as i32,
            prev.map(|p| p.stats.both_failed as i32),
            More::IsWorse,
        );
        let other_err_diff = make_delta_decoration(
            run.stats.other_failure as i32,
            prev.map(|p| p.stats.other_failure as i32),
            More::IsWorse,
        );
        let diff_perc_diff = make_delta_decoration(
            run.stats.diff_perc_including_failures,
            prev.map(|p| p.stats.diff_perc_including_failures),
            More::IsBetter,
        );
        let diff_fmt = format!("{:.3}", run.stats.diff_perc_including_failures);
        let diff_url = format!(
            "https://github.com/googlefonts/fontc/compare/{}...{}/",
            prev.as_ref()
                .map(|p| p.fontc_rev.as_str())
                .unwrap_or(run.fontc_rev.as_str()),
            run.fontc_rev,
        );
        let short_rev = run.fontc_rev.get(..16).unwrap_or(run.fontc_rev.as_str());
        let err_cells = if is_most_recent {
            html! {
                td.tool_1_err { a href = "#tool-1-failures" {  (run.stats.tool_1_failed) " " (tool_1_err_diff)  } }
                td.tool_2_err { a href = "#tool-2-failures" {  (run.stats.tool_2_failed) " " (tool_2_err_diff)  } }
                td.both_err { a href = "#both-failures" {  (run.stats.both_failed) " " (both_err_diff) } }
                td.other_err { a href = "#other-failures" {  (run.stats.other_failure) " " (other_err_diff)  } }
            }
        } else {
            html! {
            td.tool_1_err {  (run.stats.tool_1_failed) " " (tool_1_err_diff)  }
            td.tool_2_err {  (run.stats.tool_2_failed) " " (tool_2_err_diff)  }
            td.both_err {  (run.stats.both_failed) " " (both_err_diff) }
            td.other_err {  (run.stats.other_failure) " " (other_err_diff)  }
            }
        };
        let elapsed = super::format_elapsed_time(&run.began, &run.finished);
        let class = (!default_visible).then_some("hidden_row");
        html! {
            tr class=[class] {
                td.date { (run.began.format("%Y-%m-%d %H%M")) span.elapsed { " (" (elapsed) ")"} }
                td.rev { a href=(diff_url) { (short_rev) } }
                td.total {  ( run.stats.total_targets) " " (total_diff) }
                td.identical {  (run.stats.identical) " " (identical_diff)  }
                (err_cells)

                td.diff_perc {  (diff_fmt) " " (diff_perc_diff) }
            }
        }
    }

    let iter = runs.iter().enumerate().map(|(i, run)| {
        let prev = (i > 0).then(|| &runs[i - 1]);
        let is_last = i == runs.len() - 1;
        let default_visibility = i >= runs.len().saturating_sub(16);
        make_row(run, prev, is_last, default_visibility)
    });

    html! {
        tbody {
            tr {
                td id="show_all_row" {
                    a href = "" onclick = "event.preventDefault(); showAllResults();" { "Show all " (runs.len()) " results" }
                }
            }
            @for run in iter {
                (run)
            }
        }
    }
}

enum More {
    IsBetter,
    IsWorse,
}

impl More {
    fn is_better(&self) -> bool {
        matches!(self, More::IsBetter)
    }
}

/// for values that change between runs, make the little decoration span that says like,
/// "+0.333" or "-5"
fn make_delta_decoration<T: PartialOrd + Copy + Sub<Output = T> + Display + Default>(
    current: T,
    prev: Option<T>,
    more: More,
) -> Markup {
    let delta = prev.map(|prev| current - prev).unwrap_or(current);
    let diff = format!("{delta:+.3}");
    match prev.and_then(|prev| current.partial_cmp(&prev)) {
        Some(std::cmp::Ordering::Equal) => Default::default(),
        // don't write +0
        None if current == T::default() => Default::default(),
        None | Some(std::cmp::Ordering::Greater) if more.is_better() => {
            html! { span.better { (diff) } }
        }
        Some(std::cmp::Ordering::Less) if !more.is_better() => html! { span.better { (diff) } },
        Some(_) | None => html! { span.worse { (diff) } },
    }
}

fn make_detailed_report(
    current: &DiffResults,
    prev: &DiffResults,
    sources: &BTreeMap<PathBuf, String>,
<<<<<<< HEAD
    cache_dir: &Path,
    tool_1_category_name: &str,
    tool_2_category_name: &str,
) -> Markup {
    let reports = vec![
        make_diff_report(
            current,
            prev,
            sources,
            cache_dir,
            tool_1_category_name,
            tool_2_category_name,
        ),
=======
    annotations: &BTreeMap<Target, Vec<Annotation>>,
) -> Markup {
    let reports = [
        make_diff_report(current, prev, sources, annotations),
>>>>>>> 4288bd7d
        make_summary_report(current),
        make_error_report(
            current, 
            prev, 
            sources, 
            cache_dir, 
            tool_1_category_name, 
            tool_2_category_name
        ),
    ];
    html! {
        @for report in reports {
            (report)
        }
    }
}

fn make_matching_families_info(
    current: &DiffResults,
    prev: &DiffResults,
    _sources: &BTreeMap<PathBuf, String>,
) -> Markup {
    let (total_families, num_perfect) = n_families_and_n_identical(current);
    let (prev_total, prev_perfect) = n_families_and_n_identical(prev);

    let total_decoration = make_delta_decoration(
        total_families as i32,
        Some(prev_total as i32),
        More::IsBetter,
    );
    let perfect_decoration = make_delta_decoration(
        num_perfect as i32,
        Some(prev_perfect as i32),
        More::IsBetter,
    );

    html! {
        (num_perfect) " " (perfect_decoration) " of " (total_families) " " (total_decoration) " total families are identical."

    }
}

// return the total number of families and the number that are identical
fn n_families_and_n_identical(run: &DiffResults) -> (usize, usize) {
    let mut family_stats = HashMap::new();

    for (target, is_perfect) in run
        .success
        .iter()
        .map(|(targ, result)| (targ, matches!(result, DiffOutput::Identical)))
        .chain(run.failure.keys().map(|targ| (targ, false)))
    {
        // all families share a config; if no config, consider all sources
        // in a given repo to be a family.
        let family = target.config_path(Path::new(""));

        let (total, num_perfect) = family_stats.entry(family).or_insert((0, 0));
        *total += 1;
        *num_perfect += is_perfect as i32;
    }

    let total_families = family_stats.len();
    let num_perfect = family_stats
        .iter()
        .filter(|(_, (total, perfect))| total == perfect)
        .count();
    (total_families, num_perfect)
}

/// Count # targets impacted by each diff type (e.g. table or table size)
fn make_summary_report(current: &DiffResults) -> Markup {
    let mut results = current
        .success
        .values()
        .filter_map(|diff| match diff {
            DiffOutput::Diffs(diffs) => Some(diffs),
            DiffOutput::Identical => None,
        })
        .flat_map(|diff| diff.iter().filter(|(k, _)| *k != "total"))
        .fold(HashMap::<&str, i32>::new(), |mut acc, e| {
            *acc.entry(e.0).or_default() += 1;
            acc
        })
        .into_iter()
        .collect::<Vec<_>>();
    results.sort_by_key(|(item, count)| (-*count, *item));

    if results.is_empty() {
        return html!();
    }

    html! {
        div.summary_report {
            h3 id="summary-report" { "Summary" }
            table {
                thead {
                    tr {
                        th { "Tag" }
                        th { "Targets with diff" }
                    }
                }
                @for (tag, count) in results {
                    tr {
                        td { (tag) }
                        td { (count) }
                    }
                }
            }
        }

    }
}

/// make the list of fonts that were both compiled successfully.
fn make_diff_report(
    current: &DiffResults,
    prev: &DiffResults,
    sources: &BTreeMap<PathBuf, String>,
<<<<<<< HEAD
    cache_dir: &Path,
    tool_1_category_name: &str,
    tool_2_category_name: &str,
=======
    annotations: &BTreeMap<Target, Vec<Annotation>>,
>>>>>>> 4288bd7d
) -> Markup {
    fn get_total_diff_ratios(results: &DiffResults) -> BTreeMap<&Target, f32> {
        results
            .success
            .iter()
            .map(|(k, v)| {
                (
                    k,
                    match v {
                        DiffOutput::Identical => 100.0,
                        DiffOutput::Diffs(d) => {
                            // sometimes the output is rounded up to 100 but is
                            // not actually identical: we want to not show that as 100!
                            let diff_perc = d.get("total").unwrap().ratio().unwrap() * 100.0;
                            diff_perc.min(99.999)
                        }
                    },
                )
            })
            .collect()
    }

    let get_repo_url = |id: &Target| {
        sources
            .get(id.repo_path())
            .map(String::as_str)
            .unwrap_or("#")
    };

    let current_diff = get_total_diff_ratios(current);
    let prev_diff = get_total_diff_ratios(prev);
    let mut current_diff = current_diff.into_iter().collect::<Vec<_>>();
    current_diff.sort_by_key(|(_, r)| -(r * 1e6) as i64);

    let mut items = Vec::new();
    for (target, ratio) in &current_diff {
        let diff_details = current.success.get(*target).unwrap();
        let prev_details = prev.success.get(*target);
        let prev_ratio = prev_diff.get(target).copied();
        // don't include 100% matches in results unless they are new
        if *ratio == 100.0 && prev_ratio == Some(100.0) {
            continue;
        }

        let repo_url = get_repo_url(target);
        let ttx_command = target.repro_command(repo_url, cache_dir);
        let onclick = format!("event.preventDefault(); copyText(\"{ttx_command}\");");
        let decoration = make_delta_decoration(*ratio, prev_ratio, More::IsBetter);
        let changed_tag_list = list_different_tables(diff_details).unwrap_or_default();

        let diff_table =
            format_diff_report_detail_table(diff_details, prev_details, tool_1_category_name, tool_2_category_name);

        let annotations = format_annotations(target, annotations);

        let details = html! {
            div.diff_info {
                (diff_table)
                a href = (repo_url) { "view source repository" }
                " "
                a href = "" onclick = (onclick) { "copy reproduction command" }
                " "
                (annotations)
            }
        };

        // avoid .9995 printing as 100%
        let ratio_fmt = format!("{:.3}%", (ratio * 1000.0).floor() / 1000.0);
        let target_description = make_target_description(target);

        items.push(html! {
            details {
                summary {
                    span.font_path {
                        (target_description)
                    }
                    span.diff_result { (ratio_fmt) " " (decoration) }
                    span.changed_tag_list { (changed_tag_list) }
                }
                (details)
            }
        });
    }

    let matching_familes = make_matching_families_info(current, prev, sources);
    html! {
        div.diff_report {
            h3 id="diff-report" { "Diffs" }
            div.matching_families { (matching_familes) }
            @for item in items {
                (item)
            }
        }
    }
}

fn format_annotations(target: &Target, annotations: &BTreeMap<Target, Vec<Annotation>>) -> Markup {
    let Some(annotations) = annotations.get(target) else {
        let target = target.to_string();
        let onclick = format!("event.preventDefault(); openModal(\"{target}\");",);
        return html! {
            a href = ("#") onclick = (onclick) { "new annotation" }

        };
    };
    let make_link_part = |annotation: &Annotation| {
        if let Some(link) = annotation.link.as_ref() {
            html! {
               ": " a href = (link) { (link) }
            }
        } else {
            Default::default()
        }
    };
    html! {
        div.annotations {
            h5 { "annotations" }
            ul {
                @for annotation in annotations {
                    li {
                        (annotation.text) (make_link_part(annotation))
                    }
                }
                li { em {"(to add or change, manually edit annotations.json)"  } }
            }
        }
    }
}

fn make_target_description(target: &Target) -> Markup {
    let bare_path = target.source_path(Path::new(""));
    let source = bare_path.file_name().unwrap().to_str().unwrap();
    let annotation = format!("{} + {}", 
        annotation_for_tool(&target.tool_1(), target), 
        annotation_for_tool(&target.tool_2(), target));
    html! {
        (source)
            " "
            em { "(" (annotation) ")" }
    }
}

fn annotation_for_tool(tool: &Tool, target: &Target) -> String {
    let name = tool.versioned_name();

    match tool.tool_management() {
        ToolManagement::ManagedByGfTools if target.config.file_stem() != Some(OsStr::new("config"))=> {
            format!("{}, {}", name, target.config.display())
        },
        _ => name.to_string(),
    }
}

fn make_error_report(
    current: &DiffResults,
    prev: &DiffResults,
    sources: &BTreeMap<PathBuf, String>,
    cache_dir: &Path,
    tool_1_category_name: &str,
    tool_2_category_name: &str,
) -> Markup {
    // Generic tool names are used for JSON keys.
    let current_tool_1 = get_compiler_failures(current, TOOL_1_NAME);
    let prev_tool_1 = get_compiler_failures(prev, TOOL_1_NAME);
    let current_tool_2 = get_compiler_failures(current, TOOL_2_NAME);
    let prev_tool_2 = get_compiler_failures(prev, TOOL_2_NAME);

    let current_both = current_tool_1
        .keys()
        .copied()
        .filter(|k| current_tool_2.contains_key(k))
        .collect::<BTreeSet<_>>();
    let prev_both = prev_tool_1
        .keys()
        .copied()
        .filter(|k| prev_tool_2.contains_key(k))
        .collect::<BTreeSet<_>>();

    let current_other = get_other_failures(current);
    let prev_other = get_other_failures(prev);
    
    let tool_1 = if current_tool_1.len() - current_both.len() > 0 {
        make_error_report_group(
            tool_1_category_name.as_ref(),
            "new-tool",
            current_tool_1
                .keys()
                .copied()
                .filter(|k| !current_both.contains(k))
                .map(|k| (k, !prev_tool_1.contains_key(k))),
            |path| {
                current_tool_1
                    .get(path)
                    .copied()
                    .map(format_compiler_error)
                    .unwrap_or_default()
            },
            sources,
            cache_dir,
        )
    } else {
        Default::default()
    };

    let tool_2 = if current_tool_2.len() - current_both.len() > 0 {
        make_error_report_group(
            tool_2_category_name.as_ref(),
            "old-tool",
            current_tool_2
                .keys()
                .copied()
                .filter(|k| (!current_both.contains(k)))
                .map(|k| (k, !prev_tool_2.contains_key(k))),
            |path| {
                current_tool_2
                    .get(path)
                    .copied()
                    .map(format_compiler_error)
                    .unwrap_or_default()
            },
            sources,
            cache_dir,
        )
    } else {
        Default::default()
    };

    let both = if !current_both.is_empty() {
        make_error_report_group(
            "both",
            "both",
            current_both
                .iter()
                .copied()
                .map(|k| (k, !prev_both.contains(k))),
            |path| {
                let tool_1_err = current_tool_1
                    .get(path)
                    .copied()
                    .map(format_compiler_error)
                    .unwrap_or_default();
                let tool_2_err = current_tool_2
                    .get(path)
                    .copied()
                    .map(format_compiler_error)
                    .unwrap_or_default();

                html! {
                    .h5 { (tool_1_category_name) }
                    (tool_1_err)
                    .h5 { (tool_2_category_name) }
                    (tool_2_err)
                }
            },
            sources,
            cache_dir,
        )
    } else {
        Default::default()
    };

    let other = if !current_other.is_empty() {
        make_error_report_group(
            "other",
            "other",
            current_other
                .keys()
                .copied()
                .map(|k| (k, !prev_other.contains_key(k))),
            |path| {
                let msg = current_other.get(path).copied().unwrap_or_default();
                html! {
                    div.backtrace {
                        (msg)
                    }
                }
            },
            sources,
            cache_dir,
        )
    } else {
        Default::default()
    };

    html! {
        (tool_1)
        (tool_2)
        (both)
        (other)
    }
}

fn format_compiler_error(err: &CompilerFailure) -> Markup {
    html! {
            div.backtrace {
            div.stderr { (err.stderr) }

        }
    }
}

fn list_different_tables(current: &DiffOutput) -> Option<String> {
    let changed = current
        .iter_tables()
        .filter(|x| *x != "total")
        .collect::<Vec<_>>()
        .join(", ");
    if changed.is_empty() {
        return None;
    }
    Some(format!("({changed})"))
}

/// for a given diff, the detailed information on per-table changes
fn format_diff_report_detail_table(
    current: &DiffOutput,
    prev: Option<&DiffOutput>,
    tool_1_category_name: &str,
    tool_2_category_name: &str,
) -> Markup {
    let value_decoration = |table: &str, value: DiffValue| -> Markup {
        let prev_value = match prev {
            None => None,
            Some(DiffOutput::Identical) => Some(DiffValue::Ratio(1.0)),
            Some(DiffOutput::Diffs(tables)) => tables.get(table).cloned(),
        };

        // size reporting is sort of hacked on, and doesn't really follow the same pattern
        // as table diffs; the diff % we show in this case is the ratio between the two
        // sizes. For instance a value of +60% means fontmake is 40% the size of fontc.
        // negative numbers mean fontc is smaller than fontmake.
        if table.starts_with("sizeof") {
            if let (DiffValue::Ratio(r), Some(DiffValue::Ratio(prev))) =
                (&value, prev_value.as_ref())
            {
                return make_delta_decoration(
                    r.abs() as i32,
                    Some(prev.abs() as i32),
                    More::IsWorse,
                );
            }
            return Default::default();
        }

        match (value, prev_value) {
            (DiffValue::Ratio(r), None) | (DiffValue::Ratio(r), Some(DiffValue::Only(_))) => {
                make_delta_decoration(r * 100.0, None, More::IsBetter)
            }
            (DiffValue::Ratio(r), Some(DiffValue::Ratio(p))) => {
                make_delta_decoration(r * 100.0, Some(p * 100.0), More::IsBetter)
            }

            (DiffValue::Only(_), Some(DiffValue::Ratio(p))) => {
                make_delta_decoration(0.0, Some(p * 100.), More::IsBetter)
            }
            // if only one compiler is writing this and previously none were...
            // that seems weird/unlikely and I don't see a useful thing to report
            (DiffValue::Only(_), _) => Default::default(),
        }
    };

    // if we are identical, we use this empty set as a placeholder so the types
    // work below.
    let empty = BTreeMap::new();

    let diffs = match current {
        DiffOutput::Identical => &empty,
        DiffOutput::Diffs(diffs) => diffs,
    };

    // the current report doesn't include tables that match, but if something
    // didn't match in the prev report but matches now we still want to include it
    let all_changed_tables = current
        .iter_tables()
        .chain(prev.into_iter().flat_map(|x| x.iter_tables()))
        .collect::<BTreeSet<_>>();

    let all_items = all_changed_tables
        .into_iter()
        .map(|table| {
            let value = diffs.get(table).cloned().unwrap_or(DiffValue::Ratio(1.0));
            (table, value)
        })
        .collect::<Vec<_>>();

    if all_items.is_empty() {
        html!()
    } else {
        html! {
            table {
                thead {
                    tr {
                        th.diff_table scope = "col" { "table" }
                        th.diff_value scope = "col" { "value" }
                    }
                }
                @for (table, value) in all_items {
                    tr.table_diff_row {
                        td.table_diff_name { (table) }
                        @if table.starts_with("sizeof") {

                            td.table_diff_value {
                                (value.as_n_of_bytes()) "B " ( {value_decoration(table, value) })
                            }
                        } @else {
                            td.table_diff_value {
                                @match value {
                                    DiffValue::Ratio(_) => { (value) " " ( {value_decoration(table, value) }) },
                                    DiffValue::Only(compiler) => {
                                        // Replace generic `tool_1`/`tool_2`
                                        // string with actual tool name.
                                        @if compiler == TOOL_1_NAME {
                                            (tool_1_category_name) " only"
                                        } @else {
                                            (tool_2_category_name) " only"
                                        }
                                    }
                                }
                            }
                        }
                    }
                }
            }
        }
    }
}

fn make_error_report_group<'a>(
    group_name: &str,
    id_prefix: &str,
    paths_and_if_is_new_error: impl Iterator<Item = (&'a Target, bool)>,
    details: impl Fn(&Target) -> Markup,
    sources: &BTreeMap<PathBuf, String>,
    cache_dir: &Path,
) -> Markup {
    let items = make_error_report_group_items(paths_and_if_is_new_error, details, sources, cache_dir);

    let elem_id = format!("{id_prefix}-failures");
    html! {
        div.error_report {
            h3 id=(elem_id) { (group_name) " failures" }
            div.failures {
                (items)
            }
        }
    }
}

fn make_error_report_group_items<'a>(
    paths_and_if_is_new_error: impl Iterator<Item = (&'a Target, bool)>,
    details: impl Fn(&Target) -> Markup,
    sources: &BTreeMap<PathBuf, String>,
    cache_dir: &Path,
) -> Markup {
    let get_repo_url = |id: &Target| {
        sources
            .get(id.repo_path())
            .map(String::as_str)
            .unwrap_or("#")
    };
    let make_repro_command = |target: &Target| {
        let url = get_repo_url(target);
        let ttx_command = target.repro_command(url, cache_dir);
        format!("event.preventDefault(); copyText(\"{ttx_command}\");",)
    };
    html! {
        @for (path, is_new) in paths_and_if_is_new_error {
            details.report_group_item {
                summary {
                    (path)
                     @if is_new { " 🆕" }
            }
                    div.diff_info {
                        a href = (get_repo_url(path)) { "view source repository" }
                        " "
                        a href = "" onclick = (make_repro_command(path)) { "copy reproduction command" }
                    }

                (details(path))
            }
        }
    }
}

fn get_other_failures(results: &DiffResults) -> BTreeMap<&Target, &str> {
    results
        .failure
        .iter()
        .filter_map(|(id, r)| match r {
            DiffError::CompileFailed(_) => None,
            DiffError::Other(err) => Some((id, err.as_str())),
        })
        .collect()
}

// failures that result from us not being able to access a repo in the target list
fn format_repo_failures(failures: &BTreeMap<String, String>) -> Markup {
    if failures.is_empty() {
        return Default::default();
    }

    html! {
        div.repo_failures {
            h4 { "failed to find targets for " (failures.len()) " repos" }
            ul {
                @for (repo, reason) in failures {
                    li {
                        (repo) ": '" (reason) "'"
                    }
                }
            }
        }
    }
}

fn format_added_and_removed(prev: &DiffResults, current: &DiffResults) -> Markup {
    let all_prev = prev.targets().collect::<BTreeSet<_>>();
    let all_current = current.targets().collect::<BTreeSet<_>>();

    let added = all_current.difference(&all_prev).collect::<BTreeSet<_>>();
    let removed = all_prev.difference(&all_current).collect::<BTreeSet<_>>();

    let added_list = if !added.is_empty() {
        html! {
            h4 {"Added "(added.len()) " new targets"}
            ul {
                @for target in added {
                    li {
                        (target)

                    }

                }
            }
        }
    } else {
        Default::default()
    };

    let removed_list = if !removed.is_empty() {
        html! {
            h4 {"Lost "(removed.len()) " old targets"}
            ul {
                @for target in removed {
                    li {
                        (target)

                    }

                }
            }
        }
    } else {
        Default::default()
    };

    html! {
        (added_list)
        (removed_list)
    }
}

fn get_compiler_failures<'a>(
    results: &'a DiffResults,
    compiler: &str,
) -> BTreeMap<&'a Target, &'a CompilerFailure> {
    let get_err = |err: &'a DiffError| {
        let DiffError::CompileFailed(compfail) = err else {
            return None;
        };
        match compiler {
            // Generic tool names are used for JSON keys.
            TOOL_1_NAME => compfail.tool_1.as_ref(),
            TOOL_2_NAME => compfail.tool_2.as_ref(),
            _ => panic!("this is quite unexpected"),
        }
    };

    results
        .failure
        .iter()
        .flat_map(|(id, r)| get_err(r).map(|e| (id, e)))
        .collect()
}<|MERGE_RESOLUTION|>--- conflicted
+++ resolved
@@ -25,7 +25,15 @@
 use super::{DiffResults, RunSummary};
 
 static HTML_FILE: &str = "index.html";
-<<<<<<< HEAD
+static ANNOTATIONS_FILE: &str = "annotations.json";
+
+/// An annotation describing a known issue for a target
+#[derive(Clone, Debug, serde::Serialize, serde::Deserialize)]
+struct Annotation {
+    text: String,
+    link: Option<String>,
+}
+
 const TOOL_1_NAME: &str = "tool_1";
 const TOOL_2_NAME: &str = "tool_2";
 
@@ -34,18 +42,6 @@
     cache_dir: &Path,
     run_configuration: &RunConfiguration,
 ) -> Result<(), Error> {
-=======
-static ANNOTATIONS_FILE: &str = "annotations.json";
-
-/// An annotation describing a known issue for a target
-#[derive(Clone, Debug, serde::Serialize, serde::Deserialize)]
-struct Annotation {
-    text: String,
-    link: Option<String>,
-}
-
-pub(super) fn generate(target_dir: &Path) -> Result<(), Error> {
->>>>>>> 4288bd7d
     let summary_path = target_dir.join(super::SUMMARY_FILE);
     let summary: Vec<RunSummary> = crate::try_read_json(&summary_path)?;
     let sources_path = target_dir.join(super::SOURCES_FILE);
@@ -74,9 +70,6 @@
         [] => panic!("can't make html with no data"),
     };
 
-<<<<<<< HEAD
-    let html_text = make_html(&summary, &sources, &current, prev.as_ref(), &failures, cache_dir, run_configuration)?;
-=======
     let html_text = make_html(
         &summary,
         &sources,
@@ -84,8 +77,9 @@
         prev.as_ref(),
         &failures,
         &annotations,
+        cache_dir, 
+        run_configuration,
     )?;
->>>>>>> 4288bd7d
     let outpath = target_dir.join(HTML_FILE);
     crate::try_write_str(&html_text, &outpath)
 }
@@ -96,12 +90,9 @@
     current: &DiffResults,
     prev: Option<&DiffResults>,
     repo_failures: &BTreeMap<String, String>,
-<<<<<<< HEAD
+    annotations: &BTreeMap<Target, Vec<Annotation>>,
     cache_dir: &Path,
     run_configuration: &RunConfiguration,
-=======
-    annotations: &BTreeMap<Target, Vec<Annotation>>,
->>>>>>> 4288bd7d
 ) -> Result<String, Error> {
     let tool_1_category_name = run_configuration.tool_1_category_name();
     let tool_2_category_name = run_configuration.tool_2_category_name();
@@ -133,11 +124,7 @@
         }
     };
     let detailed_report = match prev {
-<<<<<<< HEAD
-        Some(prev) => make_detailed_report(current, prev, sources, cache_dir, &tool_1_category_name, &tool_2_category_name),
-=======
-        Some(prev) => make_detailed_report(current, prev, sources, annotations),
->>>>>>> 4288bd7d
+        Some(prev) => make_detailed_report(current, prev, sources, annotations, cache_dir, &tool_1_category_name, &tool_2_category_name),
 
         _ => html!(),
     };
@@ -202,10 +189,9 @@
     ",
     );
 
-<<<<<<< HEAD
     let tool_1_link_title = format!("{tool_1_category_name} only");
     let tool_2_link_title = format!("{tool_2_category_name} only");
-=======
+
     // used to show popup for adding an annotation
     let raw_modal = PreEscaped(
         r#"
@@ -221,7 +207,6 @@
     "#,
     );
 
->>>>>>> 4288bd7d
     let raw_html = html! {
         (maud::DOCTYPE)
         html {
@@ -432,7 +417,7 @@
     current: &DiffResults,
     prev: &DiffResults,
     sources: &BTreeMap<PathBuf, String>,
-<<<<<<< HEAD
+    annotations: &BTreeMap<Target, Vec<Annotation>>,
     cache_dir: &Path,
     tool_1_category_name: &str,
     tool_2_category_name: &str,
@@ -442,16 +427,11 @@
             current,
             prev,
             sources,
+            annotations,
             cache_dir,
             tool_1_category_name,
             tool_2_category_name,
         ),
-=======
-    annotations: &BTreeMap<Target, Vec<Annotation>>,
-) -> Markup {
-    let reports = [
-        make_diff_report(current, prev, sources, annotations),
->>>>>>> 4288bd7d
         make_summary_report(current),
         make_error_report(
             current, 
@@ -570,13 +550,10 @@
     current: &DiffResults,
     prev: &DiffResults,
     sources: &BTreeMap<PathBuf, String>,
-<<<<<<< HEAD
+    annotations: &BTreeMap<Target, Vec<Annotation>>,
     cache_dir: &Path,
     tool_1_category_name: &str,
     tool_2_category_name: &str,
-=======
-    annotations: &BTreeMap<Target, Vec<Annotation>>,
->>>>>>> 4288bd7d
 ) -> Markup {
     fn get_total_diff_ratios(results: &DiffResults) -> BTreeMap<&Target, f32> {
         results
